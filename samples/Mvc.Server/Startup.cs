--- conflicted
+++ resolved
@@ -191,13 +191,8 @@
                         ClientId = "mvc",
                         ClientSecret = "901564A5-E7FE-42CB-B10D-61EF6A8F3654",
                         DisplayName = "MVC client application",
-<<<<<<< HEAD
-                        LogoutRedirectUri = "http://localhost:53507/",
-                        RedirectUri = "http://localhost:53507/signin-oidc"
-=======
-                        PostLogoutRedirectUris = { new Uri("http://localhost:53507/signout-callback-oidc") },
+                        PostLogoutRedirectUris = { new Uri("http://localhost:53507/") },
                         RedirectUris = { new Uri("http://localhost:53507/signin-oidc") }
->>>>>>> 8488dd4f
                     };
 
                     await manager.CreateAsync(descriptor, cancellationToken);
