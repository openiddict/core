﻿/*
 * Licensed under the Apache License, Version 2.0 (http://www.apache.org/licenses/LICENSE-2.0)
 * See https://github.com/openiddict/openiddict-core for more information concerning
 * the license and the contributors participating to this project.
 */

using System.Collections.Immutable;
using System.Diagnostics;
using System.Globalization;
using System.Net.Http;
using System.Net.Http.Headers;
using System.Net.Http.Json;
using System.Text;
using System.Text.Json;
using OpenIddict.Extensions;
using static OpenIddict.Client.SystemNetHttp.OpenIddictClientSystemNetHttpConstants;
using static OpenIddict.Client.SystemNetHttp.OpenIddictClientSystemNetHttpHandlerFilters;
using static OpenIddict.Client.SystemNetHttp.OpenIddictClientSystemNetHttpHandlers;
using static OpenIddict.Client.SystemNetHttp.OpenIddictClientSystemNetHttpHandlers.Exchange;
using static OpenIddict.Client.WebIntegration.OpenIddictClientWebIntegrationConstants;

namespace OpenIddict.Client.WebIntegration;

public static partial class OpenIddictClientWebIntegrationHandlers
{
    public static class Exchange
    {
        public static ImmutableArray<OpenIddictClientHandlerDescriptor> DefaultHandlers { get; } = ImmutableArray.Create([
            /*
             * Token request preparation:
             */
            MapNonStandardRequestParameters.Descriptor,
            AttachNonStandardBasicAuthenticationCredentials.Descriptor,
            AttachNonStandardRequestHeaders.Descriptor,
            AttachNonStandardQueryStringParameters.Descriptor,
            AttachNonStandardRequestPayload.Descriptor,

            /*
             * Token response extraction:
             */
            MapNonStandardResponseParameters.Descriptor
        ]);

        /// <summary>
        /// Contains the logic responsible for mapping non-standard request parameters
        /// to their standard equivalent for the providers that require it.
        /// </summary>
        public sealed class MapNonStandardRequestParameters : IOpenIddictClientHandler<PrepareTokenRequestContext>
        {
            /// <summary>
            /// Gets the default descriptor definition assigned to this handler.
            /// </summary>
            public static OpenIddictClientHandlerDescriptor Descriptor { get; }
                = OpenIddictClientHandlerDescriptor.CreateBuilder<PrepareTokenRequestContext>()
                    .UseSingletonHandler<MapNonStandardRequestParameters>()
                    .SetOrder(int.MinValue + 100_000)
                    .SetType(OpenIddictClientHandlerType.BuiltIn)
                    .Build();

            /// <inheritdoc/>
            public ValueTask HandleAsync(PrepareTokenRequestContext context)
            {
                if (context is null)
                {
                    throw new ArgumentNullException(nameof(context));
                }

                // Amazon doesn't support the standard "urn:ietf:params:oauth:grant-type:device_code"
                // grant type and requires using the non-standard "device_code" grant type instead.
                if (context.GrantType is GrantTypes.DeviceCode &&
                    context.Registration.ProviderType is ProviderTypes.Amazon)
                {
                    context.Request.GrantType = "device_code";
                }

                // Some providers implement old drafts of the OAuth 2.0 specification that
                // didn't support the "response_type" parameter but relied on a "type"
                // parameter to determine the type of request (web server or refresh).
                //
                // To support these providers, the "grant_type" parameter must be manually mapped
                // to its equivalent "type" (e.g "web_server") before sending the token request.
                else if (context.Registration.ProviderType is ProviderTypes.Basecamp)
                {
                    context.Request["type"] = context.Request.GrantType switch
                    {
                        GrantTypes.AuthorizationCode => "web_server",
                        GrantTypes.RefreshToken      => "refresh",

                        _ => null
                    };

                    context.Request.GrantType = null;
                }

                // Huawei doesn't support the standard "urn:ietf:params:oauth:grant-type:device_code"
                // grant type and requires using the non-standard "device_code" grant type instead.
                // It also doesn't support the standard "device_code" device code parameter and
                // requires using the non-standard "code" device code parameter instead.
                if (context.GrantType is GrantTypes.DeviceCode &&
                    context.Registration.ProviderType is ProviderTypes.Huawei)
                {
                    context.Request.GrantType = "device_code";
                    context.Request.Code = context.Request.DeviceCode;
                    context.Request.DeviceCode = null;
                }

                // World ID doesn't support the standard and mandatory redirect_uri parameter and returns
                // a HTTP 500 response when specifying it in a grant_type=authorization_code token request.
                //
                // To prevent that, the redirect_uri parameter must be removed from the token request.
                else if (context.GrantType is GrantTypes.AuthorizationCode &&
                         context.Registration.ProviderType is ProviderTypes.WorldId)
                {
                    context.Request.RedirectUri = null;
                }

                return default;
            }
        }

        /// <summary>
        /// Contains the logic responsible for attaching the client credentials to the HTTP Authorization
        /// header using a non-standard construction logic for the providers that require it.
        /// </summary>
        public sealed class AttachNonStandardBasicAuthenticationCredentials : IOpenIddictClientHandler<PrepareTokenRequestContext>
        {
            /// <summary>
            /// Gets the default descriptor definition assigned to this handler.
            /// </summary>
            public static OpenIddictClientHandlerDescriptor Descriptor { get; }
                = OpenIddictClientHandlerDescriptor.CreateBuilder<PrepareTokenRequestContext>()
                    .AddFilter<RequireHttpMetadataUri>()
                    .UseSingletonHandler<AttachNonStandardBasicAuthenticationCredentials>()
                    .SetOrder(AttachBasicAuthenticationCredentials.Descriptor.Order - 500)
                    .SetType(OpenIddictClientHandlerType.BuiltIn)
                    .Build();

            /// <inheritdoc/>
            public ValueTask HandleAsync(PrepareTokenRequestContext context)
            {
                if (context is null)
                {
                    throw new ArgumentNullException(nameof(context));
                }

                // Some providers are known to incorrectly implement basic authentication support, either because
                // an incorrect encoding scheme is used (e.g the credentials are not formURL-encoded as required
                // by the OAuth 2.0 specification) or because basic authentication is required even for public
                // clients, even though these clients don't have a secret (which requires using an empty password).

                Debug.Assert(context.Request is not null, SR.GetResourceString(SR.ID4008));

                // This handler only applies to System.Net.Http requests. If the HTTP request cannot be resolved,
                // this may indicate that the request was incorrectly processed by another client stack.
                var request = context.Transaction.GetHttpRequestMessage() ??
                    throw new InvalidOperationException(SR.GetResourceString(SR.ID0173));

                // Note: Bitly only supports using "client_secret_post" for the authorization code grant but not for
                // the resource owner password credentials grant, that requires using "client_secret_basic" instead.
                if (context.Registration.ProviderType is ProviderTypes.Bitly &&
                    context.GrantType is GrantTypes.Password &&
                    !string.IsNullOrEmpty(context.Request.ClientId) &&
                    !string.IsNullOrEmpty(context.Request.ClientSecret))
                {
                    // Important: the credentials MUST be formURL-encoded before being base64-encoded.
                    var credentials = Convert.ToBase64String(Encoding.ASCII.GetBytes(new StringBuilder()
                        .Append(EscapeDataString(context.Request.ClientId))
                        .Append(':')
                        .Append(EscapeDataString(context.Request.ClientSecret))
                        .ToString()));

                    // Attach the authorization header containing the client credentials to the HTTP request.
                    request.Headers.Authorization = new AuthenticationHeaderValue(Schemes.Basic, credentials);

                    // Remove the client credentials from the request payload to ensure they are not sent twice.
                    context.Request.ClientId = context.Request.ClientSecret = null;
                }

                // These providers require using basic authentication to flow the client_id
                // for all types of client applications, even when there's no client_secret.
                if (context.Registration.ProviderType is ProviderTypes.Reddit &&
                    !string.IsNullOrEmpty(context.Request.ClientId))
                {
                    // Important: the credentials MUST be formURL-encoded before being base64-encoded.
                    var credentials = Convert.ToBase64String(Encoding.ASCII.GetBytes(new StringBuilder()
                        .Append(EscapeDataString(context.Request.ClientId))
                        .Append(':')
                        .Append(EscapeDataString(context.Request.ClientSecret))
                        .ToString()));

                    // Attach the authorization header containing the client identifier to the HTTP request.
                    request.Headers.Authorization = new AuthenticationHeaderValue(Schemes.Basic, credentials);

                    // Remove the client credentials from the request payload to ensure they are not sent twice.
                    context.Request.ClientId = context.Request.ClientSecret = null;
                }

                // These providers don't implement the standard version of the client_secret_basic
                // authentication method as they don't support formURL-encoding the client credentials.
                else if (context.Registration.ProviderType is ProviderTypes.EpicGames &&
                    !string.IsNullOrEmpty(context.Request.ClientId) &&
                    !string.IsNullOrEmpty(context.Request.ClientSecret))
                {
                    var credentials = Convert.ToBase64String(Encoding.ASCII.GetBytes(new StringBuilder()
                        .Append(context.Request.ClientId)
                        .Append(':')
                        .Append(context.Request.ClientSecret)
                        .ToString()));

                    // Attach the authorization header containing the client identifier to the HTTP request.
                    request.Headers.Authorization = new AuthenticationHeaderValue(Schemes.Basic, credentials);

                    // Remove the client credentials from the request payload to ensure they are not sent twice.
                    context.Request.ClientId = context.Request.ClientSecret = null;
                }

                // These providers don't implement the standard version of the client_secret_basic
                // authentication method as they require an application-specific access token as a bearer token.
                else if (context.Registration.ProviderType is ProviderTypes.Feishu
                         && context.Registration.GetFeishuSettings().ApplicationAccessToken is { } token)
                {
                    // Attach the authorization header containing the application access token to the HTTP request.
                    request.Headers.Authorization = new AuthenticationHeaderValue(Schemes.Bearer, token);
                }

                return default;

                static string? EscapeDataString(string? value)
                    => value is not null ? Uri.EscapeDataString(value).Replace("%20", "+") : null;
            }
        }

        /// <summary>
        /// Contains the logic responsible for attaching additional
        /// headers to the request for the providers that require it.
        /// </summary>
        public sealed class AttachNonStandardRequestHeaders : IOpenIddictClientHandler<PrepareTokenRequestContext>
        {
            /// <summary>
            /// Gets the default descriptor definition assigned to this handler.
            /// </summary>
            public static OpenIddictClientHandlerDescriptor Descriptor { get; }
                = OpenIddictClientHandlerDescriptor.CreateBuilder<PrepareTokenRequestContext>()
                    .AddFilter<RequireHttpMetadataUri>()
                    .UseSingletonHandler<AttachNonStandardRequestHeaders>()
                    .SetOrder(AttachUserAgentHeader<PrepareTokenRequestContext>.Descriptor.Order + 250)
                    .SetType(OpenIddictClientHandlerType.BuiltIn)
                    .Build();

            /// <inheritdoc/>
            public ValueTask HandleAsync(PrepareTokenRequestContext context)
            {
                if (context is null)
                {
                    throw new ArgumentNullException(nameof(context));
                }

                // This handler only applies to System.Net.Http requests. If the HTTP request cannot be resolved,
                // this may indicate that the request was incorrectly processed by another client stack.
                var request = context.Transaction.GetHttpRequestMessage() ??
                    throw new InvalidOperationException(SR.GetResourceString(SR.ID0173));

                // Trovo requires sending the client identifier in a non-standard "client-id" header and
                // the client secret in the payload (formatted using JSON instead of the standard format).
                if (context.Registration.ProviderType is ProviderTypes.Trovo)
                {
                    request.Headers.Add("Client-ID", context.Request.ClientId);

                    // Remove the client identifier from the request payload to ensure it's not sent twice.
                    context.Request.ClientId = null;
                }

                return default;
            }
        }

        /// <summary>
        /// Contains the logic responsible for attaching non-standard query string
        /// parameters to the token request for the providers that require it.
        /// </summary>
        public sealed class AttachNonStandardQueryStringParameters : IOpenIddictClientHandler<PrepareTokenRequestContext>
        {
            /// <summary>
            /// Gets the default descriptor definition assigned to this handler.
            /// </summary>
            public static OpenIddictClientHandlerDescriptor Descriptor { get; }
                = OpenIddictClientHandlerDescriptor.CreateBuilder<PrepareTokenRequestContext>()
                    .AddFilter<RequireHttpMetadataUri>()
                    .UseSingletonHandler<AttachNonStandardQueryStringParameters>()
                    .SetOrder(AttachHttpParameters<PrepareTokenRequestContext>.Descriptor.Order + 500)
                    .SetType(OpenIddictClientHandlerType.BuiltIn)
                    .Build();

            /// <inheritdoc/>
            public ValueTask HandleAsync(PrepareTokenRequestContext context)
            {
                if (context is null)
                {
                    throw new ArgumentNullException(nameof(context));
                }

                // This handler only applies to System.Net.Http requests. If the HTTP request cannot be resolved,
                // this may indicate that the request was incorrectly processed by another client stack.
                var request = context.Transaction.GetHttpRequestMessage() ??
                    throw new InvalidOperationException(SR.GetResourceString(SR.ID0173));

                if (request.RequestUri is null)
                {
                    return default;
                }

                // By default, Deezer returns non-standard token responses formatted as formurl-encoded
                // payloads and declared as "text/html" content but allows sending an "output" query string
                // parameter containing "json" to get a response conforming to the OAuth 2.0 specification.
                if (context.Registration.ProviderType is ProviderTypes.Deezer)
                {
                    request.RequestUri = OpenIddictHelpers.AddQueryStringParameter(
                        request.RequestUri, name: "output", value: "json");
                }

                return default;
            }
        }

        /// <summary>
        /// Contains the logic responsible for attaching a non-standard payload for the providers that require it.
        /// </summary>
        public sealed class AttachNonStandardRequestPayload : IOpenIddictClientHandler<PrepareTokenRequestContext>
        {
            /// <summary>
            /// Gets the default descriptor definition assigned to this handler.
            /// </summary>
            public static OpenIddictClientHandlerDescriptor Descriptor { get; }
                = OpenIddictClientHandlerDescriptor.CreateBuilder<PrepareTokenRequestContext>()
                    .AddFilter<RequireHttpMetadataUri>()
                    .UseSingletonHandler<AttachNonStandardRequestPayload>()
                    .SetOrder(AttachHttpParameters<PrepareTokenRequestContext>.Descriptor.Order + 500)
                    .SetType(OpenIddictClientHandlerType.BuiltIn)
                    .Build();

            /// <inheritdoc/>
            public ValueTask HandleAsync(PrepareTokenRequestContext context)
            {
                if (context is null)
                {
                    throw new ArgumentNullException(nameof(context));
                }

                Debug.Assert(context.Transaction.Request is not null, SR.GetResourceString(SR.ID4008));

                // This handler only applies to System.Net.Http requests. If the HTTP request cannot be resolved,
                // this may indicate that the request was incorrectly processed by another client stack.
                var request = context.Transaction.GetHttpRequestMessage() ??
                    throw new InvalidOperationException(SR.GetResourceString(SR.ID0173));

                request.Content = context.Registration.ProviderType switch
                {
                    // Trovo returns a 500 internal server error when using the standard
                    // "application/x-www-form-urlencoded" format and requires using JSON.
                    ProviderTypes.Trovo => JsonContent.Create(context.Transaction.Request,
                        new MediaTypeHeaderValue(MediaTypes.Json)
                        {
                            CharSet = Charsets.Utf8
                        }),

                    _ => request.Content
                };

                return default;
            }
        }

        /// <summary>
        /// Contains the logic responsible for mapping non-standard response parameters
        /// to their standard equivalent for the providers that require it.
        /// </summary>
        public sealed class MapNonStandardResponseParameters : IOpenIddictClientHandler<ExtractTokenResponseContext>
        {
            /// <summary>
            /// Gets the default descriptor definition assigned to this handler.
            /// </summary>
            public static OpenIddictClientHandlerDescriptor Descriptor { get; }
                = OpenIddictClientHandlerDescriptor.CreateBuilder<ExtractTokenResponseContext>()
                    .UseSingletonHandler<MapNonStandardResponseParameters>()
                    .SetOrder(int.MaxValue - 50_000)
                    .SetType(OpenIddictClientHandlerType.BuiltIn)
                    .Build();

            /// <inheritdoc/>
            public ValueTask HandleAsync(ExtractTokenResponseContext context)
            {
                if (context is null)
                {
                    throw new ArgumentNullException(nameof(context));
                }

                if (context.Response is null)
                {
                    return default;
                }

                // Note: when using the client credentials grant, Dailymotion returns a "refresh_token"
                // node with a JSON null value, which isn't allowed by OpenIddict (that requires a string).
                //
                // To work around that, the "refresh_token" node is removed when it is set to a null value .
                if (context.Registration.ProviderType is ProviderTypes.Dailymotion && (JsonElement?)
                    context.Response[Parameters.RefreshToken] is { ValueKind: JsonValueKind.Null })
                {
                    context.Response.RefreshToken = null;
                }

                // Note: Deezer doesn't return a standard "expires_in" parameter
                // but returns an equivalent "expires" integer parameter instead.
                if (context.Registration.ProviderType is ProviderTypes.Deezer)
                {
                    context.Response[Parameters.ExpiresIn] = context.Response["expires"];
                    context.Response["expires"] = null;
                }

                // Note: Exact Online returns a non-standard "expires_in"
                // parameter formatted as a string instead of a numeric type.
                else if (context.Registration.ProviderType is ProviderTypes.ExactOnline &&
                    long.TryParse((string?) context.Response[Parameters.ExpiresIn],
                        NumberStyles.Integer, CultureInfo.InvariantCulture, out long value))
                {
                    context.Response.ExpiresIn = value;
                }

<<<<<<< HEAD
                // Note: Feishu returns a non-standard response body. The "code" and "message" parameters describe
                // whether the request was successful or not. If the "code" parameter is "0", the response is
                // considered successful and the standard token response parameters are extracted from the "data" node.
                else if (context.Registration.ProviderType is ProviderTypes.Feishu)
                {
                    if ((long?) context.Response[Parameters.Code] is not 0)
                    {
                        context.Response[Parameters.Error] = Errors.InvalidRequest;
                        context.Response[Parameters.ErrorDescription] = (string?) context.Response["message"];
                    }

                    if (context.Response["data"] is { } data)
                    {
                        context.Response[Parameters.AccessToken] = data[Parameters.AccessToken];
                        context.Response[Parameters.RefreshToken] = data[Parameters.RefreshToken];
                        context.Response[Parameters.TokenType] = data[Parameters.TokenType];
                        context.Response[Parameters.ExpiresIn] = data[Parameters.ExpiresIn];
                        context.Response["refresh_expires_in"] = data["refresh_expires_in"];
                        context.Response[Parameters.Scope] = data[Parameters.Scope];
                    }

                    context.Response[Parameters.Code] =
                    context.Response[Parameters.ErrorDescription] =
                    context.Response["data"] = null;
=======
                // Note: Huawei returns a non-standard "error" parameter as a numeric value, which is not allowed
                // by OpenIddict (that requires a string). Huawei also returns a non-standard "sub_error" parameter
                // that contains additional error information, with which the error code can demonstrate a specific
                // meaning. To work around that, the "error" parameter is replaced with a standard error code.
                // When the error code is "1101", the sub-error code of "20411" indicates that the device code
                // authorization request is still waiting for the user to access the authorization page; the
                // sub-error code of "20412" indicates that the user has not performed the device code authorization;
                // the sub-error code of "20414" indicates that the user has denied the device code authorization.
                // For more information about the error codes, sub-error codes, and their meanings, see:
                // https://developer.huawei.com/consumer/en/doc/HMSCore-Guides/open-platform-error-0000001053869182#section6581130161218
                else if (context.Registration.ProviderType is ProviderTypes.Huawei)
                {
                    context.Response[Parameters.Error] =
                        ((long?) context.Response[Parameters.Error], (long?) context.Response["sub_error"]) switch
                        {
                            (1101, 20404)          => Errors.ExpiredToken,
                            (1101, 20411 or 20412) => Errors.AuthorizationPending,
                            (1101, 20414)          => Errors.AccessDenied,

                            (not null, _)          => Errors.InvalidRequest,

                            _ => null,
                        };
>>>>>>> 7194d581
                }

                // Note: Tumblr returns a non-standard "id_token: false" node that collides
                // with the standard id_token parameter used in OpenID Connect. To ensure
                // the response is not rejected, the "id_token" node is manually removed.
                else if (context.Registration.ProviderType is ProviderTypes.Tumblr)
                {
                    context.Response["id_token"] = null;
                }

                return default;
            }
        }
    }
}<|MERGE_RESOLUTION|>--- conflicted
+++ resolved
@@ -426,7 +426,6 @@
                     context.Response.ExpiresIn = value;
                 }
 
-<<<<<<< HEAD
                 // Note: Feishu returns a non-standard response body. The "code" and "message" parameters describe
                 // whether the request was successful or not. If the "code" parameter is "0", the response is
                 // considered successful and the standard token response parameters are extracted from the "data" node.
@@ -451,7 +450,8 @@
                     context.Response[Parameters.Code] =
                     context.Response[Parameters.ErrorDescription] =
                     context.Response["data"] = null;
-=======
+                }
+
                 // Note: Huawei returns a non-standard "error" parameter as a numeric value, which is not allowed
                 // by OpenIddict (that requires a string). Huawei also returns a non-standard "sub_error" parameter
                 // that contains additional error information, with which the error code can demonstrate a specific
@@ -475,7 +475,6 @@
 
                             _ => null,
                         };
->>>>>>> 7194d581
                 }
 
                 // Note: Tumblr returns a non-standard "id_token: false" node that collides
