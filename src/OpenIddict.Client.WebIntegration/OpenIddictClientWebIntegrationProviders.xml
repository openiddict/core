﻿<Providers xmlns:xsi="http://www.w3.org/2001/XMLSchema-instance"
           xsi:noNamespaceSchemaLocation="OpenIddictClientWebIntegrationProviders.xsd">

  <Provider Name="Apple" Documentation="https://developer.apple.com/documentation/sign_in_with_apple/sign_in_with_apple_rest_api">
    <Environment Issuer="https://appleid.apple.com/" />

    <Setting PropertyName="SigningKey" ParameterName="key" Type="SigningKey" Required="true"
             Description="The Elliptic Curve Digital Signature Algorithm (ECDSA) signing key associated with the developer account">
      <SigningAlgorithm Value="ES256" />
    </Setting>

    <Setting PropertyName="TeamId" ParameterName="identifier" Type="String" Required="true"
             Description="The team ID associated with the developer account" />
  </Provider>

<<<<<<< HEAD
   <Provider Name="Cognito" Documentation="https://docs.aws.amazon.com/cognito/latest/developerguide/cognito-reference.html">
    <Environment Issuer="https://cognito-idp.{region}.amazonaws.com/{userPoolId}" />
    <Setting PropertyName="Region" ParameterName="region" Type="String" Required="true"
           Description="The AWS region" />
    <Setting PropertyName="UserPoolId" ParameterName="identifier" Type="String" Required="true"
           Description="The User Pool ID" />
=======
  <Provider Name="Deezer" Documentation="https://developers.deezer.com/api/oauth">
    <!--
      Note: the Deezer documentation describes an implementation with important deviations from the OAuth 2.0 standard,
      including the use of many non-standard and custom parameters. Luckily, while the documentation hasn't been fixed
      to reflect it, the Deezer implementation has been updated at some point to also support the standard parameters.
      As such, the Deezer integration tries to use the standard parameters and only use the non-standard equivalents
      when no other option exists (e.g an "output" query string parameter must be sent to get JSON token responses).
    -->
    
    <Environment Issuer="https://deezer.com/">
      <Configuration AuthorizationEndpoint="https://connect.deezer.com/oauth/auth.php"
                     TokenEndpoint="https://connect.deezer.com/oauth/access_token.php"
                     UserinfoEndpoint="https://api.deezer.com/user/me" />
    </Environment>
>>>>>>> a2a8f699
  </Provider>

  <Provider Name="GitHub" Documentation="https://docs.github.com/en/developers/apps/building-oauth-apps/authorizing-oauth-apps">
    <Environment Issuer="https://github.com/">
      <Configuration AuthorizationEndpoint="https://github.com/login/oauth/authorize"
                     TokenEndpoint="https://github.com/login/oauth/access_token"
                     UserinfoEndpoint="https://api.github.com/user" />
    </Environment>
  </Provider>

  <Provider Name="Google" Documentation="https://developers.google.com/identity/protocols/oauth2/openid-connect">
    <Environment Issuer="https://accounts.google.com/" />
  </Provider>

  <Provider Name="Keycloak" Documentation="https://www.keycloak.org/getting-started/getting-started-docker">
    <!--
      Note: Keycloak is a self-hosted-only identity provider that doesn't have a generic issuer address.
      As such, the complete address must always be set in the options and include the realm, if applicable.
    -->

    <Environment Issuer="{issuer}" />

    <Setting PropertyName="Issuer" ParameterName="issuer" Type="Uri" Required="true"
             Description="The address used to access the Keycloak identity provider (including the realm, if applicable)" />
  </Provider>

  <Provider Name="LinkedIn" Documentation="https://learn.microsoft.com/en-us/linkedin/consumer/integrations/self-serve/sign-in-with-linkedin">
    <Environment Issuer="https://www.linkedin.com/">
      <Configuration AuthorizationEndpoint="https://www.linkedin.com/oauth/v2/authorization"
                     TokenEndpoint="https://www.linkedin.com/oauth/v2/accessToken"
                     UserinfoEndpoint="https://api.linkedin.com/v2/me" />
      <!--
        Note: LinkedIn requires sending at least one scope element. If no scope is set, an error is
        returned to the caller. To prevent that, the "r_liteprofile" scope (that is required by the
        userinfo endpoint) is always added even if another scope was explicitly registered by the user.
      -->

      <Scope Name="r_liteprofile" Default="true" Required="true" />
    </Environment>

    <Setting PropertyName="Fields" ParameterName="fields" Collection="true" Type="String"
             Description="The fields that should be retrieved from the userinfo endpoint (by default, all known basic fields are requested)">
      <Item Value="firstName"                                     Default="true" Required="false" />
      <Item Value="id"                                            Default="true" Required="false" />
      <Item Value="lastName"                                      Default="true" Required="false" />
      <Item Value="localizedFirstName"                            Default="true" Required="false" />
      <Item Value="localizedLastName"                             Default="true" Required="false" />
      <Item Value="profilePicture(displayImage~:playableStreams)" Default="true" Required="false" />
    </Setting>
  </Provider>

  <Provider Name="Microsoft" Documentation="https://docs.microsoft.com/en-us/azure/active-directory/develop/v2-protocols-oidc">
    <!--
      Note: Microsoft is a multitenant provider that relies on virtual paths to identify instances.
      As such, the issuer includes a {tenant} placeholder that will be dynamically replaced
      by OpenIddict at runtime by the tenant configured in the Microsoft Account settings.
      If no tenant is explicitly configured, the "common" tenant will be automatically used.
    -->

    <Environment Issuer="https://login.microsoftonline.com/{tenant}/v2.0" />

    <Setting PropertyName="Tenant" ParameterName="tenant" Type="String" Required="false" DefaultValue="common"
             Description="The tenant used to identify the Azure AD instance (by default, the common tenant is used)" />
  </Provider>

  <Provider Name="PayPal" Documentation="https://developer.paypal.com/docs/log-in-with-paypal/">
    <!--
      Note: PayPal offers a production and a sandbox environment, but the sandbox server metadata
      document doesn't reflect the configuration used by the sandbox environment (e.g the production
      endpoints are always returned and the issuer is shared by both environments). To work around that,
      the issuer configured globally is the same for both environments but the returned configuration
      is amended by a dedicated handler to use the correct endpoints when the sandbox mode is used.
    -->

    <Environment Name="Production" Issuer="https://www.paypal.com/" />
    <Environment Name="Sandbox"    Issuer="https://www.paypal.com/" />
  </Provider>

  <Provider Name="Reddit" Documentation="https://github.com/reddit-archive/reddit/wiki/OAuth2">
    <Environment Issuer="https://www.reddit.com/">
      <Configuration AuthorizationEndpoint="https://www.reddit.com/api/v1/authorize"
                     TokenEndpoint="https://www.reddit.com/api/v1/access_token"
                     UserinfoEndpoint="https://oauth.reddit.com/api/v1/me">
        <TokenEndpointAuthMethod Value="client_secret_basic" />
      </Configuration>

      <!--
        Note: Reddit requires sending at least one scope element. If no scope parameter
        is set, a misleading "invalid client identifier" error is returned to the caller.
        To prevent that, the "identity" scope (that is required by the userinfo endpoint)
        is always added even if another scope was explicitly registered by the user.
      -->

      <Scope Name="identity" Default="true" Required="true" />
    </Environment>
  </Provider>

  <Provider Name="StackExchange" Documentation="https://api.stackexchange.com/docs/authentication">
    <Environment Issuer="https://api.stackexchange.com/">
      <Configuration AuthorizationEndpoint="https://stackoverflow.com/oauth"
                     TokenEndpoint="https://stackoverflow.com/oauth/access_token/json"
                     UserinfoEndpoint="https://api.stackexchange.com/2.3/me" />
    </Environment>

    <Setting PropertyName="ApplicationKey" ParameterName="key" Type="String" Required="true"
             Description="The application key used to communicate with the StackExchange API" />

    <Setting PropertyName="Site" ParameterName="site" Type="String" Required="true" DefaultValue="stackoverflow"
             Description="The site specified in userinfo requests (by default, 'stackoverflow')" />
  </Provider>

  <Provider Name="Twitter" Documentation="https://developer.twitter.com/en/docs/authentication/oauth-2-0/authorization-code">
    <Environment Issuer="https://twitter.com/">
      <Configuration AuthorizationEndpoint="https://twitter.com/i/oauth2/authorize"
                     TokenEndpoint="https://api.twitter.com/2/oauth2/token"
                     UserinfoEndpoint="https://api.twitter.com/2/users/me">
        <CodeChallengeMethod Value="S256" />

        <TokenEndpointAuthMethod Value="client_secret_basic" />
      </Configuration>

      <!--
        Note: Twitter requires requesting the "tweet.read" and "users.read" scopes for the
        userinfo endpoint to work correctly. As such, these 2 scopes are marked as required
        so they are always sent even if they were not explicitly added by the user.
      -->

      <Scope Name="tweet.read" Default="true" Required="true" />
      <Scope Name="users.read" Default="true" Required="true" />
    </Environment>

    <Setting PropertyName="Expansions" ParameterName="expansions" Collection="true" Type="String"
             Description="The list of data objects to expand from the userinfo endpoint (by default, all known expansions are requested)">
      <Item Value="pinned_tweet_id" Default="true" Required="false" />
    </Setting>

    <Setting PropertyName="TweetFields" ParameterName="fields" Collection="true" Type="String"
             Description="The tweet fields that should be retrieved from the userinfo endpoint (by default, all known tweet fields are requested)">
      <Item Value="attachments"         Default="true" Required="false" />
      <Item Value="author_id"           Default="true" Required="false" />
      <Item Value="context_annotations" Default="true" Required="false" />
      <Item Value="conversation_id"     Default="true" Required="false" />
      <Item Value="created_at"          Default="true" Required="false" />
      <Item Value="entities"            Default="true" Required="false" />
      <Item Value="geo"                 Default="true" Required="false" />
      <Item Value="id"                  Default="true" Required="false" />
      <Item Value="in_reply_to_user_id" Default="true" Required="false" />
      <Item Value="lang"                Default="true" Required="false" />
      <Item Value="non_public_metrics"  Default="true" Required="false" />
      <Item Value="public_metrics"      Default="true" Required="false" />
      <Item Value="organic_metrics"     Default="true" Required="false" />
      <Item Value="promoted_metrics"    Default="true" Required="false" />
      <Item Value="possibly_sensitive"  Default="true" Required="false" />
      <Item Value="referenced_tweets"   Default="true" Required="false" />
      <Item Value="reply_settings"      Default="true" Required="false" />
      <Item Value="source"              Default="true" Required="false" />
      <Item Value="text"                Default="true" Required="false" />
      <Item Value="withheld"            Default="true" Required="false" />
    </Setting>

    <Setting PropertyName="UserFields" ParameterName="fields" Collection="true" Type="String"
             Description="The user fields that should be retrieved from the userinfo endpoint (by default, all known user fields are requested)">
      <Item Value="created_at"      Default="true" Required="false" />
      <Item Value="description"     Default="true" Required="false" />
      <Item Value="entities"        Default="true" Required="false" />
      <Item Value="id"              Default="true" Required="false" />
      <Item Value="location"        Default="true" Required="false" />
      <Item Value="name"            Default="true" Required="false" />
      <Item Value="pinned_tweet_id" Default="true" Required="false" />
      <Item Value="protected"       Default="true" Required="false" />
      <Item Value="public_metrics"  Default="true" Required="false" />
      <Item Value="url"             Default="true" Required="false" />
      <Item Value="username"        Default="true" Required="false" />
      <Item Value="verified"        Default="true" Required="false" />
      <Item Value="withheld"        Default="true" Required="false" />
    </Setting>
  </Provider>

</Providers><|MERGE_RESOLUTION|>--- conflicted
+++ resolved
@@ -13,14 +13,14 @@
              Description="The team ID associated with the developer account" />
   </Provider>
 
-<<<<<<< HEAD
-   <Provider Name="Cognito" Documentation="https://docs.aws.amazon.com/cognito/latest/developerguide/cognito-reference.html">
+  <Provider Name="Cognito" Documentation="https://docs.aws.amazon.com/cognito/latest/developerguide/cognito-reference.html">
     <Environment Issuer="https://cognito-idp.{region}.amazonaws.com/{userPoolId}" />
     <Setting PropertyName="Region" ParameterName="region" Type="String" Required="true"
            Description="The AWS region" />
     <Setting PropertyName="UserPoolId" ParameterName="identifier" Type="String" Required="true"
            Description="The User Pool ID" />
-=======
+  </Provider>
+ 
   <Provider Name="Deezer" Documentation="https://developers.deezer.com/api/oauth">
     <!--
       Note: the Deezer documentation describes an implementation with important deviations from the OAuth 2.0 standard,
@@ -35,7 +35,6 @@
                      TokenEndpoint="https://connect.deezer.com/oauth/access_token.php"
                      UserinfoEndpoint="https://api.deezer.com/user/me" />
     </Environment>
->>>>>>> a2a8f699
   </Provider>
 
   <Provider Name="GitHub" Documentation="https://docs.github.com/en/developers/apps/building-oauth-apps/authorizing-oauth-apps">
