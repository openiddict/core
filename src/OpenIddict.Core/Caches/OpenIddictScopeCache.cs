--- conflicted
+++ resolved
@@ -25,29 +25,17 @@
     public class OpenIddictScopeCache<TScope> : IOpenIddictScopeCache<TScope>, IDisposable where TScope : class
     {
         private readonly MemoryCache _cache;
-<<<<<<< HEAD
-        private readonly IOpenIddictScopeStore<TScope> _store;
         private readonly IOptions<OpenIddictCoreOptions> _options;
-=======
         private readonly ConcurrentDictionary<string, Lazy<CancellationTokenSource>> _signals;
         private readonly IOpenIddictScopeStore<TScope> _store;
->>>>>>> 3a9b08b1
 
         public OpenIddictScopeCache(
             [NotNull] IOptions<OpenIddictCoreOptions> options,
             [NotNull] IOpenIddictScopeStoreResolver resolver)
         {
-<<<<<<< HEAD
             _cache = new MemoryCache(new MemoryCacheOptions());
             _options = options;
-=======
-            _cache = new MemoryCache(new MemoryCacheOptions
-            {
-                SizeLimit = options.CurrentValue.EntityCacheLimit
-            });
-
             _signals = new ConcurrentDictionary<string, Lazy<CancellationTokenSource>>(StringComparer.Ordinal);
->>>>>>> 3a9b08b1
             _store = resolver.Get<TScope>();
         }
 
@@ -66,11 +54,11 @@
                 throw new ArgumentNullException(nameof(scope));
             }
 
-<<<<<<< HEAD
             if (_cache.Count >= _options.Value.EntityCacheLimit)
             {
                 _cache.Compact(0.25);
-=======
+            }
+
             _cache.Remove(new
             {
                 Method = nameof(FindByIdAsync),
@@ -96,7 +84,6 @@
             if (signal == null)
             {
                 throw new InvalidOperationException("An error occurred while creating an expiration token.");
->>>>>>> 3a9b08b1
             }
 
             using (var entry = _cache.CreateEntry(new
@@ -105,13 +92,8 @@
                 Identifier = await _store.GetIdAsync(scope, cancellationToken)
             }))
             {
-<<<<<<< HEAD
-                entry.SetValue(scope);
-=======
                 entry.AddExpirationToken(signal)
-                     .SetSize(1L)
                      .SetValue(scope);
->>>>>>> 3a9b08b1
             }
 
             using (var entry = _cache.CreateEntry(new
@@ -120,13 +102,8 @@
                 Name = await _store.GetNameAsync(scope, cancellationToken)
             }))
             {
-<<<<<<< HEAD
-                entry.SetValue(scope);
-=======
                 entry.AddExpirationToken(signal)
-                     .SetSize(1L)
                      .SetValue(scope);
->>>>>>> 3a9b08b1
             }
         }
 
@@ -179,8 +156,6 @@
 
                 using (var entry = _cache.CreateEntry(parameters))
                 {
-<<<<<<< HEAD
-=======
                     if (scope != null)
                     {
                         var signal = await CreateExpirationSignalAsync(scope, cancellationToken);
@@ -192,8 +167,6 @@
                         entry.AddExpirationToken(signal);
                     }
 
-                    entry.SetSize(1L);
->>>>>>> 3a9b08b1
                     entry.SetValue(scope);
                 }
 
@@ -239,8 +212,6 @@
 
                 using (var entry = _cache.CreateEntry(parameters))
                 {
-<<<<<<< HEAD
-=======
                     if (scope != null)
                     {
                         var signal = await CreateExpirationSignalAsync(scope, cancellationToken);
@@ -252,8 +223,6 @@
                         entry.AddExpirationToken(signal);
                     }
 
-                    entry.SetSize(1L);
->>>>>>> 3a9b08b1
                     entry.SetValue(scope);
                 }
 
@@ -337,8 +306,6 @@
 
                 using (var entry = _cache.CreateEntry(parameters))
                 {
-<<<<<<< HEAD
-=======
                     foreach (var scope in scopes)
                     {
                         var signal = await CreateExpirationSignalAsync(scope, cancellationToken);
@@ -350,8 +317,6 @@
                         entry.AddExpirationToken(signal);
                     }
 
-                    entry.SetSize(scopes.Length);
->>>>>>> 3a9b08b1
                     entry.SetValue(scopes);
                 }
 
