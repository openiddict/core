--- conflicted
+++ resolved
@@ -140,16 +140,8 @@
                 throw new ValidationException(results.FirstOrDefault(result => result != ValidationResult.Success), null, application);
             }
 
-<<<<<<< HEAD
-            catch (Exception exception)
-            {
-                Logger.LogError(0, exception, "An exception occurred while trying to create a new application.");
-
-                throw;
-            }
-=======
+
             await Store.CreateAsync(application, cancellationToken);
->>>>>>> 418cbc9d
         }
 
         /// <summary>
@@ -208,21 +200,7 @@
                 throw new ArgumentNullException(nameof(application));
             }
 
-<<<<<<< HEAD
-            try
-            {
-                await Store.DeleteAsync(application, cancellationToken);
-            }
-
-            catch (Exception exception)
-            {
-                Logger.LogError(0, exception, "An exception occurred while trying to delete an existing application.");
-
-                throw;
-            }
-=======
             return Store.DeleteAsync(application, cancellationToken);
->>>>>>> 418cbc9d
         }
 
         /// <summary>
@@ -653,16 +631,7 @@
                 throw new ValidationException(results.FirstOrDefault(result => result != ValidationResult.Success), null, application);
             }
 
-<<<<<<< HEAD
-            catch (Exception exception)
-            {
-                Logger.LogError(0, exception, "An exception occurred while trying to update an existing application.");
-
-                throw;
-            }
-=======
             await Store.UpdateAsync(application, cancellationToken);
->>>>>>> 418cbc9d
         }
 
         /// <summary>
