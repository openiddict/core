﻿/*
 * Licensed under the Apache License, Version 2.0 (http://www.apache.org/licenses/LICENSE-2.0)
 * See https://github.com/openiddict/openiddict-core for more information concerning
 * the license and the contributors participating to this project.
 */

using System;
using System.Collections.Immutable;
using System.ComponentModel.DataAnnotations;
using System.Linq;
using System.Security.Claims;
using System.Text;
using System.Threading;
using System.Threading.Tasks;
using JetBrains.Annotations;
using Microsoft.Extensions.Logging;
using Microsoft.Extensions.Options;
using OpenIddict.Abstractions;

namespace OpenIddict.Core
{
    /// <summary>
    /// Provides methods allowing to manage the authorizations stored in the store.
    /// </summary>
    /// <typeparam name="TAuthorization">The type of the Authorization entity.</typeparam>
    public class OpenIddictAuthorizationManager<TAuthorization> : IOpenIddictAuthorizationManager where TAuthorization : class
    {
        public OpenIddictAuthorizationManager(
            [NotNull] IOpenIddictAuthorizationCache<TAuthorization> cache,
            [NotNull] IOpenIddictAuthorizationStoreResolver resolver,
            [NotNull] ILogger<OpenIddictAuthorizationManager<TAuthorization>> logger,
            [NotNull] IOptions<OpenIddictCoreOptions> options)
        {
            Cache = cache;
            Store = resolver.Get<TAuthorization>();
            Logger = logger;
            Options = options;
        }

        /// <summary>
        /// Gets the cache associated with the current manager.
        /// </summary>
        protected IOpenIddictAuthorizationCache<TAuthorization> Cache { get; }

        /// <summary>
        /// Gets the logger associated with the current manager.
        /// </summary>
        protected ILogger Logger { get; }

        /// <summary>
        /// Gets the options associated with the current manager.
        /// </summary>
        protected IOptions<OpenIddictCoreOptions> Options { get; }

        /// <summary>
        /// Gets the store associated with the current manager.
        /// </summary>
        protected IOpenIddictAuthorizationStore<TAuthorization> Store { get; }

        /// <summary>
        /// Determines the number of authorizations that exist in the database.
        /// </summary>
        /// <param name="cancellationToken">The <see cref="CancellationToken"/> that can be used to abort the operation.</param>
        /// <returns>
        /// A <see cref="Task"/> that can be used to monitor the asynchronous operation,
        /// whose result returns the number of authorizations in the database.
        /// </returns>
        public virtual Task<long> CountAsync(CancellationToken cancellationToken = default)
            => Store.CountAsync(cancellationToken);

        /// <summary>
        /// Determines the number of authorizations that match the specified query.
        /// </summary>
        /// <typeparam name="TResult">The result type.</typeparam>
        /// <param name="query">The query to execute.</param>
        /// <param name="cancellationToken">The <see cref="CancellationToken"/> that can be used to abort the operation.</param>
        /// <returns>
        /// A <see cref="Task"/> that can be used to monitor the asynchronous operation,
        /// whose result returns the number of authorizations that match the specified query.
        /// </returns>
        public virtual Task<long> CountAsync<TResult>(
            [NotNull] Func<IQueryable<TAuthorization>, IQueryable<TResult>> query, CancellationToken cancellationToken = default)
        {
            if (query == null)
            {
                throw new ArgumentNullException(nameof(query));
            }

            return Store.CountAsync(query, cancellationToken);
        }

        /// <summary>
        /// Creates a new authorization.
        /// </summary>
        /// <param name="authorization">The application to create.</param>
        /// <param name="cancellationToken">The <see cref="CancellationToken"/> that can be used to abort the operation.</param>
        /// <returns>
        /// A <see cref="Task"/> that can be used to monitor the asynchronous operation.
        /// </returns>
        public virtual async Task CreateAsync([NotNull] TAuthorization authorization, CancellationToken cancellationToken = default)
        {
            if (authorization == null)
            {
                throw new ArgumentNullException(nameof(authorization));
            }

            // If no status was explicitly specified, assume that the authorization is valid.
            if (string.IsNullOrEmpty(await Store.GetStatusAsync(authorization, cancellationToken)))
            {
                await Store.SetStatusAsync(authorization, OpenIddictConstants.Statuses.Valid, cancellationToken);
            }

            var results = await ValidateAsync(authorization, cancellationToken);
            if (results.Any(result => result != ValidationResult.Success))
            {
                var builder = new StringBuilder();
                builder.AppendLine("One or more validation error(s) occurred while trying to create a new authorization:");
                builder.AppendLine();

                foreach (var result in results)
                {
                    builder.AppendLine(result.ErrorMessage);
                }

                throw new OpenIddictExceptions.ValidationException(builder.ToString(), results);
            }

            await Store.CreateAsync(authorization, cancellationToken);

            if (!Options.CurrentValue.DisableEntityCaching)
            {
                await Cache.AddAsync(authorization, cancellationToken);
            }
        }

        /// <summary>
        /// Creates a new authorization based on the specified descriptor.
        /// </summary>
        /// <param name="descriptor">The authorization descriptor.</param>
        /// <param name="cancellationToken">The <see cref="CancellationToken"/> that can be used to abort the operation.</param>
        /// <returns>
        /// A <see cref="Task"/> that can be used to monitor the asynchronous operation, whose result returns the authorization.
        /// </returns>
        public virtual async Task<TAuthorization> CreateAsync(
            [NotNull] OpenIddictAuthorizationDescriptor descriptor, CancellationToken cancellationToken = default)
        {
            if (descriptor == null)
            {
                throw new ArgumentNullException(nameof(descriptor));
            }

            var authorization = await Store.InstantiateAsync(cancellationToken);
            if (authorization == null)
            {
                throw new InvalidOperationException("An error occurred while trying to create a new authorization.");
            }

            await PopulateAsync(authorization, descriptor, cancellationToken);
            await CreateAsync(authorization, cancellationToken);

            return authorization;
        }

        /// <summary>
        /// Creates a new permanent authorization based on the specified parameters.
        /// </summary>
        /// <param name="principal">The principal associated with the authorization.</param>
        /// <param name="subject">The subject associated with the authorization.</param>
        /// <param name="client">The client associated with the authorization.</param>
        /// <param name="type">The authorization type.</param>
        /// <param name="scopes">The minimal scopes associated with the authorization.</param>
        /// <param name="properties">The authentication properties associated with the authorization.</param>
        /// <param name="cancellationToken">The <see cref="CancellationToken"/> that can be used to abort the operation.</param>
        /// <returns>
        /// A <see cref="Task"/> that can be used to monitor the asynchronous operation, whose result returns the authorization.
        /// </returns>
        public virtual Task<TAuthorization> CreateAsync(
            [NotNull] ClaimsPrincipal principal, [NotNull] string subject,
            [NotNull] string client, [NotNull] string type, ImmutableArray<string> scopes,
            [CanBeNull] ImmutableDictionary<string, string> properties, CancellationToken cancellationToken = default)
        {
            if (principal == null)
            {
                throw new ArgumentNullException(nameof(principal));
            }

            if (string.IsNullOrEmpty(subject))
            {
                throw new ArgumentException("The subject cannot be null or empty.", nameof(subject));
            }

            if (string.IsNullOrEmpty(client))
            {
                throw new ArgumentException("The client identifier cannot be null or empty.", nameof(client));
            }

            if (string.IsNullOrEmpty(type))
            {
                throw new ArgumentException("The type cannot be null or empty.", nameof(type));
            }

            var descriptor = new OpenIddictAuthorizationDescriptor
            {
                ApplicationId = client,
                Principal = principal,
                Status = OpenIddictConstants.Statuses.Valid,
                Subject = subject,
                Type = type
            };

            descriptor.Scopes.UnionWith(scopes);

            if (properties != null)
            {
                foreach (var property in properties)
                {
                    descriptor.Properties.Add(property);
                }
            }

            return CreateAsync(descriptor, cancellationToken);
        }

        /// <summary>
        /// Removes an existing authorization.
        /// </summary>
        /// <param name="authorization">The authorization to delete.</param>
        /// <param name="cancellationToken">The <see cref="CancellationToken"/> that can be used to abort the operation.</param>
        /// <returns>
        /// A <see cref="Task"/> that can be used to monitor the asynchronous operation.
        /// </returns>
        public virtual async Task DeleteAsync([NotNull] TAuthorization authorization, CancellationToken cancellationToken = default)
        {
            if (authorization == null)
            {
                throw new ArgumentNullException(nameof(authorization));
            }

            if (!Options.Value.DisableEntityCaching)
            {
                await Cache.RemoveAsync(authorization, cancellationToken);
            }

            await Store.DeleteAsync(authorization, cancellationToken);
        }

        /// <summary>
        /// Retrieves the authorizations corresponding to the specified
        /// subject and associated with the application identifier.
        /// </summary>
        /// <param name="subject">The subject associated with the authorization.</param>
        /// <param name="client">The client associated with the authorization.</param>
        /// <param name="cancellationToken">The <see cref="CancellationToken"/> that can be used to abort the operation.</param>
        /// <returns>
        /// A <see cref="Task"/> that can be used to monitor the asynchronous operation,
        /// whose result returns the authorizations corresponding to the subject/client.
        /// </returns>
        public virtual async Task<ImmutableArray<TAuthorization>> FindAsync(
            [NotNull] string subject, [NotNull] string client, CancellationToken cancellationToken = default)
        {
            if (string.IsNullOrEmpty(subject))
            {
                throw new ArgumentException("The subject cannot be null or empty.", nameof(subject));
            }

            if (string.IsNullOrEmpty(client))
            {
                throw new ArgumentException("The client identifier cannot be null or empty.", nameof(client));
            }

            var authorizations = Options.Value.DisableEntityCaching ?
                await Store.FindAsync(subject, client, cancellationToken) :
                await Cache.FindAsync(subject, client, cancellationToken);

            if (authorizations.IsEmpty)
            {
                return ImmutableArray.Create<TAuthorization>();
            }

            // SQL engines like Microsoft SQL Server or MySQL are known to use case-insensitive lookups by default.
            // To ensure a case-sensitive comparison is enforced independently of the database/table/query collation
            // used by the store, a second pass using string.Equals(StringComparison.Ordinal) is manually made here.

            if (Options.Value.DisableAdditionalFiltering)
            {
                return authorizations;
            }

            var builder = ImmutableArray.CreateBuilder<TAuthorization>(authorizations.Length);

            foreach (var authorization in authorizations)
            {
                if (string.Equals(await Store.GetSubjectAsync(authorization, cancellationToken), subject, StringComparison.Ordinal))
                {
                    builder.Add(authorization);
                }
            }

            return builder.Count == builder.Capacity ?
                builder.MoveToImmutable() :
                builder.ToImmutable();
        }

        /// <summary>
        /// Retrieves the authorizations matching the specified parameters.
        /// </summary>
        /// <param name="subject">The subject associated with the authorization.</param>
        /// <param name="client">The client associated with the authorization.</param>
        /// <param name="status">The authorization status.</param>
        /// <param name="cancellationToken">The <see cref="CancellationToken"/> that can be used to abort the operation.</param>
        /// <returns>
        /// A <see cref="Task"/> that can be used to monitor the asynchronous operation,
        /// whose result returns the authorizations corresponding to the criteria.
        /// </returns>
        public virtual async Task<ImmutableArray<TAuthorization>> FindAsync(
            [NotNull] string subject, [NotNull] string client,
            [NotNull] string status, CancellationToken cancellationToken = default)
        {
            if (string.IsNullOrEmpty(subject))
            {
                throw new ArgumentException("The subject cannot be null or empty.", nameof(subject));
            }

            if (string.IsNullOrEmpty(client))
            {
                throw new ArgumentException("The client identifier cannot be null or empty.", nameof(client));
            }

            if (string.IsNullOrEmpty(status))
            {
                throw new ArgumentException("The status cannot be null or empty.", nameof(status));
            }

            var authorizations = Options.Value.DisableEntityCaching ?
                await Store.FindAsync(subject, client, status, cancellationToken) :
                await Cache.FindAsync(subject, client, status, cancellationToken);

            if (authorizations.IsEmpty)
            {
                return ImmutableArray.Create<TAuthorization>();
            }

            if (Options.Value.DisableAdditionalFiltering)
            {
                return authorizations;
            }

            // SQL engines like Microsoft SQL Server or MySQL are known to use case-insensitive lookups by default.
            // To ensure a case-sensitive comparison is enforced independently of the database/table/query collation
            // used by the store, a second pass using string.Equals(StringComparison.Ordinal) is manually made here.

            var builder = ImmutableArray.CreateBuilder<TAuthorization>(authorizations.Length);

            foreach (var authorization in authorizations)
            {
                if (string.Equals(await Store.GetSubjectAsync(authorization, cancellationToken), subject, StringComparison.Ordinal))
                {
                    builder.Add(authorization);
                }
            }

            return builder.Count == builder.Capacity ?
                builder.MoveToImmutable() :
                builder.ToImmutable();
        }

        /// <summary>
        /// Retrieves the authorizations matching the specified parameters.
        /// </summary>
        /// <param name="subject">The subject associated with the authorization.</param>
        /// <param name="client">The client associated with the authorization.</param>
        /// <param name="status">The authorization status.</param>
        /// <param name="type">The authorization type.</param>
        /// <param name="cancellationToken">The <see cref="CancellationToken"/> that can be used to abort the operation.</param>
        /// <returns>
        /// A <see cref="Task"/> that can be used to monitor the asynchronous operation,
        /// whose result returns the authorizations corresponding to the criteria.
        /// </returns>
        public virtual async Task<ImmutableArray<TAuthorization>> FindAsync(
            [NotNull] string subject, [NotNull] string client,
            [NotNull] string status, [NotNull] string type, CancellationToken cancellationToken = default)
        {
            if (string.IsNullOrEmpty(subject))
            {
                throw new ArgumentException("The subject cannot be null or empty.", nameof(subject));
            }

            if (string.IsNullOrEmpty(client))
            {
                throw new ArgumentException("The client identifier cannot be null or empty.", nameof(client));
            }

            if (string.IsNullOrEmpty(status))
            {
                throw new ArgumentException("The status cannot be null or empty.", nameof(status));
            }

            if (string.IsNullOrEmpty(type))
            {
                throw new ArgumentException("The type cannot be null or empty.", nameof(type));
            }

            var authorizations = Options.Value.DisableEntityCaching ?
                await Store.FindAsync(subject, client, status, type, cancellationToken) :
                await Cache.FindAsync(subject, client, status, type, cancellationToken);

            if (authorizations.IsEmpty)
            {
                return ImmutableArray.Create<TAuthorization>();
            }

            if (Options.Value.DisableAdditionalFiltering)
            {
                return authorizations;
            }

            // SQL engines like Microsoft SQL Server or MySQL are known to use case-insensitive lookups by default.
            // To ensure a case-sensitive comparison is enforced independently of the database/table/query collation
            // used by the store, a second pass using string.Equals(StringComparison.Ordinal) is manually made here.

            var builder = ImmutableArray.CreateBuilder<TAuthorization>(authorizations.Length);

            foreach (var authorization in authorizations)
            {
                if (string.Equals(await Store.GetSubjectAsync(authorization, cancellationToken), subject, StringComparison.Ordinal))
                {
                    builder.Add(authorization);
                }
            }

            return builder.Count == builder.Capacity ?
                builder.MoveToImmutable() :
                builder.ToImmutable();
        }

        /// <summary>
        /// Retrieves the authorizations matching the specified parameters.
        /// </summary>
        /// <param name="subject">The subject associated with the authorization.</param>
        /// <param name="client">The client associated with the authorization.</param>
        /// <param name="status">The authorization status.</param>
        /// <param name="type">The authorization type.</param>
        /// <param name="scopes">The minimal scopes associated with the authorization.</param>
        /// <param name="cancellationToken">The <see cref="CancellationToken"/> that can be used to abort the operation.</param>
        /// <returns>
        /// A <see cref="Task"/> that can be used to monitor the asynchronous operation,
        /// whose result returns the authorizations corresponding to the criteria.
        /// </returns>
        public virtual async Task<ImmutableArray<TAuthorization>> FindAsync(
            [NotNull] string subject, [NotNull] string client,
            [NotNull] string status, [NotNull] string type,
            ImmutableArray<string> scopes, CancellationToken cancellationToken = default)
        {
            if (string.IsNullOrEmpty(subject))
            {
                throw new ArgumentException("The subject cannot be null or empty.", nameof(subject));
            }

            if (string.IsNullOrEmpty(client))
            {
                throw new ArgumentException("The client identifier cannot be null or empty.", nameof(client));
            }

            if (string.IsNullOrEmpty(status))
            {
                throw new ArgumentException("The status cannot be null or empty.", nameof(status));
            }

            if (string.IsNullOrEmpty(type))
            {
                throw new ArgumentException("The type cannot be null or empty.", nameof(type));
            }

            var authorizations = Options.Value.DisableEntityCaching ?
                await Store.FindAsync(subject, client, status, type, scopes, cancellationToken) :
                await Cache.FindAsync(subject, client, status, type, scopes, cancellationToken);

            if (authorizations.IsEmpty)
            {
                return ImmutableArray.Create<TAuthorization>();
            }

            if (Options.Value.DisableAdditionalFiltering)
            {
                return authorizations;
            }

            // SQL engines like Microsoft SQL Server or MySQL are known to use case-insensitive lookups by default.
            // To ensure a case-sensitive comparison is enforced independently of the database/table/query collation
            // used by the store, a second pass using string.Equals(StringComparison.Ordinal) is manually made here.

            var builder = ImmutableArray.CreateBuilder<TAuthorization>(authorizations.Length);

            foreach (var authorization in authorizations)
            {
                if (string.Equals(await Store.GetSubjectAsync(authorization, cancellationToken), subject, StringComparison.Ordinal)
                    && await HasScopesAsync(authorization, scopes, cancellationToken))
                {
                    builder.Add(authorization);
                }
            }

            return builder.Count == builder.Capacity ?
                builder.MoveToImmutable() :
                builder.ToImmutable();
        }

        /// <summary>
        /// Retrieves the list of authorizations corresponding to the specified application identifier.
        /// </summary>
        /// <param name="identifier">The application identifier associated with the authorizations.</param>
        /// <param name="cancellationToken">The <see cref="CancellationToken"/> that can be used to abort the operation.</param>
        /// <returns>
        /// A <see cref="Task"/> that can be used to monitor the asynchronous operation,
        /// whose result returns the authorizations corresponding to the specified application.
        /// </returns>
        public virtual async Task<ImmutableArray<TAuthorization>> FindByApplicationIdAsync(
            [NotNull] string identifier, CancellationToken cancellationToken = default)
        {
            if (string.IsNullOrEmpty(identifier))
            {
                throw new ArgumentException("The identifier cannot be null or empty.", nameof(identifier));
            }

            var authorizations = Options.Value.DisableEntityCaching ?
                await Store.FindByApplicationIdAsync(identifier, cancellationToken) :
                await Cache.FindByApplicationIdAsync(identifier, cancellationToken);

            if (authorizations.IsEmpty)
            {
                return ImmutableArray.Create<TAuthorization>();
            }

            if (Options.Value.DisableAdditionalFiltering)
            {
                return authorizations;
            }

            // SQL engines like Microsoft SQL Server or MySQL are known to use case-insensitive lookups by default.
            // To ensure a case-sensitive comparison is enforced independently of the database/table/query collation
            // used by the store, a second pass using string.Equals(StringComparison.Ordinal) is manually made here.

            var builder = ImmutableArray.CreateBuilder<TAuthorization>(authorizations.Length);

            foreach (var authorization in authorizations)
            {
                if (string.Equals(await Store.GetApplicationIdAsync(authorization, cancellationToken), identifier, StringComparison.Ordinal))
                {
                    builder.Add(authorization);
                }
            }

            return builder.Count == builder.Capacity ?
                builder.MoveToImmutable() :
                builder.ToImmutable();
        }

        /// <summary>
        /// Retrieves an authorization using its unique identifier.
        /// </summary>
        /// <param name="identifier">The unique identifier associated with the authorization.</param>
        /// <param name="cancellationToken">The <see cref="CancellationToken"/> that can be used to abort the operation.</param>
        /// <returns>
        /// A <see cref="Task"/> that can be used to monitor the asynchronous operation,
        /// whose result returns the authorization corresponding to the identifier.
        /// </returns>
        public virtual async Task<TAuthorization> FindByIdAsync([NotNull] string identifier, CancellationToken cancellationToken = default)
        {
            if (string.IsNullOrEmpty(identifier))
            {
                throw new ArgumentException("The identifier cannot be null or empty.", nameof(identifier));
            }

            var authorization = Options.Value.DisableEntityCaching ?
                await Store.FindByIdAsync(identifier, cancellationToken) :
                await Cache.FindByIdAsync(identifier, cancellationToken);

            if (authorization == null)
            {
                return null;
            }

            // SQL engines like Microsoft SQL Server or MySQL are known to use case-insensitive lookups by default.
            // To ensure a case-sensitive comparison is enforced independently of the database/table/query collation
            // used by the store, a second pass using string.Equals(StringComparison.Ordinal) is manually made here.
            if (!Options.Value.DisableAdditionalFiltering &&
                !string.Equals(await Store.GetIdAsync(authorization, cancellationToken), identifier, StringComparison.Ordinal))
            {
                return null;
            }

            return authorization;
        }

        /// <summary>
        /// Retrieves all the authorizations corresponding to the specified subject.
        /// </summary>
        /// <param name="subject">The subject associated with the authorization.</param>
        /// <param name="cancellationToken">The <see cref="CancellationToken"/> that can be used to abort the operation.</param>
        /// <returns>
        /// A <see cref="Task"/> that can be used to monitor the asynchronous operation,
        /// whose result returns the authorizations corresponding to the specified subject.
        /// </returns>
        public virtual async Task<ImmutableArray<TAuthorization>> FindBySubjectAsync(
            [NotNull] string subject, CancellationToken cancellationToken = default)
        {
            if (string.IsNullOrEmpty(subject))
            {
                throw new ArgumentException("The subject cannot be null or empty.", nameof(subject));
            }

            var authorizations = Options.Value.DisableEntityCaching ?
                await Store.FindBySubjectAsync(subject, cancellationToken) :
                await Cache.FindBySubjectAsync(subject, cancellationToken);

            if (authorizations.IsEmpty)
            {
                return ImmutableArray.Create<TAuthorization>();
            }

            if (Options.Value.DisableAdditionalFiltering)
            {
                return authorizations;
            }

            // SQL engines like Microsoft SQL Server or MySQL are known to use case-insensitive lookups by default.
            // To ensure a case-sensitive comparison is enforced independently of the database/table/query collation
            // used by the store, a second pass using string.Equals(StringComparison.Ordinal) is manually made here.

            var builder = ImmutableArray.CreateBuilder<TAuthorization>(authorizations.Length);

            foreach (var authorization in authorizations)
            {
                if (string.Equals(await Store.GetSubjectAsync(authorization, cancellationToken), subject, StringComparison.Ordinal))
                {
                    builder.Add(authorization);
                }
            }

            return builder.Count == builder.Capacity ?
                builder.MoveToImmutable() :
                builder.ToImmutable();
        }

        /// <summary>
        /// Retrieves the optional application identifier associated with an authorization.
        /// </summary>
        /// <param name="authorization">The authorization.</param>
        /// <param name="cancellationToken">The <see cref="CancellationToken"/> that can be used to abort the operation.</param>
        /// <returns>
        /// A <see cref="ValueTask{TResult}"/> that can be used to monitor the asynchronous operation,
        /// whose result returns the application identifier associated with the authorization.
        /// </returns>
        public virtual ValueTask<string> GetApplicationIdAsync(
            [NotNull] TAuthorization authorization, CancellationToken cancellationToken = default)
        {
            if (authorization == null)
            {
                throw new ArgumentNullException(nameof(authorization));
            }

            return Store.GetApplicationIdAsync(authorization, cancellationToken);
        }

        /// <summary>
        /// Executes the specified query and returns the first element.
        /// </summary>
        /// <typeparam name="TResult">The result type.</typeparam>
        /// <param name="query">The query to execute.</param>
        /// <param name="cancellationToken">The <see cref="CancellationToken"/> that can be used to abort the operation.</param>
        /// <returns>
        /// A <see cref="Task"/> that can be used to monitor the asynchronous operation,
        /// whose result returns the first element returned when executing the query.
        /// </returns>
        public virtual Task<TResult> GetAsync<TResult>(
            [NotNull] Func<IQueryable<TAuthorization>, IQueryable<TResult>> query, CancellationToken cancellationToken = default)
        {
            if (query == null)
            {
                throw new ArgumentNullException(nameof(query));
            }

            return GetAsync((authorizations, state) => state(authorizations), query, cancellationToken);
        }

        /// <summary>
        /// Executes the specified query and returns the first element.
        /// </summary>
        /// <typeparam name="TState">The state type.</typeparam>
        /// <typeparam name="TResult">The result type.</typeparam>
        /// <param name="query">The query to execute.</param>
        /// <param name="state">The optional state.</param>
        /// <param name="cancellationToken">The <see cref="CancellationToken"/> that can be used to abort the operation.</param>
        /// <returns>
        /// A <see cref="Task"/> that can be used to monitor the asynchronous operation,
        /// whose result returns the first element returned when executing the query.
        /// </returns>
        public virtual Task<TResult> GetAsync<TState, TResult>(
            [NotNull] Func<IQueryable<TAuthorization>, TState, IQueryable<TResult>> query,
            [CanBeNull] TState state, CancellationToken cancellationToken = default)
        {
            if (query == null)
            {
                throw new ArgumentNullException(nameof(query));
            }

            return Store.GetAsync(query, state, cancellationToken);
        }

        /// <summary>
        /// Retrieves the unique identifier associated with an authorization.
        /// </summary>
        /// <param name="authorization">The authorization.</param>
        /// <param name="cancellationToken">The <see cref="CancellationToken"/> that can be used to abort the operation.</param>
        /// <returns>
        /// A <see cref="ValueTask{TResult}"/> that can be used to monitor the asynchronous operation,
        /// whose result returns the unique identifier associated with the authorization.
        /// </returns>
        public virtual ValueTask<string> GetIdAsync([NotNull] TAuthorization authorization, CancellationToken cancellationToken = default)
        {
            if (authorization == null)
            {
                throw new ArgumentNullException(nameof(authorization));
            }

            return Store.GetIdAsync(authorization, cancellationToken);
        }

        /// <summary>
        /// Retrieves the scopes associated with an authorization.
        /// </summary>
        /// <param name="authorization">The authorization.</param>
        /// <param name="cancellationToken">The <see cref="CancellationToken"/> that can be used to abort the operation.</param>
        /// <returns>
        /// A <see cref="ValueTask{TResult}"/> that can be used to monitor the asynchronous operation,
        /// whose result returns the scopes associated with the specified authorization.
        /// </returns>
        public virtual ValueTask<ImmutableArray<string>> GetScopesAsync(
            [NotNull] TAuthorization authorization, CancellationToken cancellationToken = default)
        {
            if (authorization == null)
            {
                throw new ArgumentNullException(nameof(authorization));
            }

            return Store.GetScopesAsync(authorization, cancellationToken);
        }

        /// <summary>
        /// Retrieves the status associated with an authorization.
        /// </summary>
        /// <param name="authorization">The authorization.</param>
        /// <param name="cancellationToken">The <see cref="CancellationToken"/> that can be used to abort the operation.</param>
        /// <returns>
        /// A <see cref="ValueTask{TResult}"/> that can be used to monitor the asynchronous operation,
        /// whose result returns the status associated with the specified authorization.
        /// </returns>
        public virtual ValueTask<string> GetStatusAsync(
            [NotNull] TAuthorization authorization, CancellationToken cancellationToken = default)
        {
            if (authorization == null)
            {
                throw new ArgumentNullException(nameof(authorization));
            }

            return Store.GetStatusAsync(authorization, cancellationToken);
        }

        /// <summary>
        /// Retrieves the subject associated with an authorization.
        /// </summary>
        /// <param name="authorization">The authorization.</param>
        /// <param name="cancellationToken">The <see cref="CancellationToken"/> that can be used to abort the operation.</param>
        /// <returns>
        /// A <see cref="ValueTask{TResult}"/> that can be used to monitor the asynchronous operation,
        /// whose result returns the subject associated with the specified authorization.
        /// </returns>
        public virtual ValueTask<string> GetSubjectAsync(
            [NotNull] TAuthorization authorization, CancellationToken cancellationToken = default)
        {
            if (authorization == null)
            {
                throw new ArgumentNullException(nameof(authorization));
            }

            return Store.GetSubjectAsync(authorization, cancellationToken);
        }

        /// <summary>
        /// Retrieves the type associated with an authorization.
        /// </summary>
        /// <param name="authorization">The authorization.</param>
        /// <param name="cancellationToken">The <see cref="CancellationToken"/> that can be used to abort the operation.</param>
        /// <returns>
        /// A <see cref="ValueTask{TResult}"/> that can be used to monitor the asynchronous operation,
        /// whose result returns the type associated with the specified authorization.
        /// </returns>
        public virtual ValueTask<string> GetTypeAsync(
            [NotNull] TAuthorization authorization, CancellationToken cancellationToken = default)
        {
            if (authorization == null)
            {
                throw new ArgumentNullException(nameof(authorization));
            }

            return Store.GetTypeAsync(authorization, cancellationToken);
        }

        /// <summary>
        /// Determines whether the specified scopes are included in the authorization.
        /// </summary>
        /// <param name="authorization">The authorization.</param>
        /// <param name="scopes">The scopes.</param>
        /// <param name="cancellationToken">The <see cref="CancellationToken"/> that can be used to abort the operation.</param>
        /// <returns><c>true</c> if the scopes are included in the authorization, <c>false</c> otherwise.</returns>
        public virtual async Task<bool> HasScopesAsync([NotNull] TAuthorization authorization,
            ImmutableArray<string> scopes, CancellationToken cancellationToken = default)
        {
            if (authorization == null)
            {
                throw new ArgumentNullException(nameof(authorization));
            }

            return (await Store.GetScopesAsync(authorization, cancellationToken))
                .ToImmutableHashSet(StringComparer.Ordinal)
                .IsSupersetOf(scopes);
        }

        /// <summary>
        /// Determines whether a given authorization is ad hoc.
        /// </summary>
        /// <param name="authorization">The authorization.</param>
        /// <param name="cancellationToken">The <see cref="CancellationToken"/> that can be used to abort the operation.</param>
        /// <returns><c>true</c> if the authorization is ad hoc, <c>false</c> otherwise.</returns>
        public async Task<bool> IsAdHocAsync([NotNull] TAuthorization authorization, CancellationToken cancellationToken = default)
        {
            if (authorization == null)
            {
                throw new ArgumentNullException(nameof(authorization));
            }

            var type = await GetTypeAsync(authorization, cancellationToken);
            if (string.IsNullOrEmpty(type))
            {
                return false;
            }

            return string.Equals(type, OpenIddictConstants.AuthorizationTypes.AdHoc, StringComparison.OrdinalIgnoreCase);
        }

        /// <summary>
        /// Determines whether a given authorization is permanent.
        /// </summary>
        /// <param name="authorization">The authorization.</param>
        /// <param name="cancellationToken">The <see cref="CancellationToken"/> that can be used to abort the operation.</param>
        /// <returns><c>true</c> if the authorization is permanent, <c>false</c> otherwise.</returns>
        public async Task<bool> IsPermanentAsync(
            [NotNull] TAuthorization authorization, CancellationToken cancellationToken = default)
        {
            if (authorization == null)
            {
                throw new ArgumentNullException(nameof(authorization));
            }

            var type = await GetTypeAsync(authorization, cancellationToken);
            if (string.IsNullOrEmpty(type))
            {
                return false;
            }

            return string.Equals(type, OpenIddictConstants.AuthorizationTypes.Permanent, StringComparison.OrdinalIgnoreCase);
        }

        /// <summary>
        /// Determines whether a given authorization has been revoked.
        /// </summary>
        /// <param name="authorization">The authorization.</param>
        /// <param name="cancellationToken">The <see cref="CancellationToken"/> that can be used to abort the operation.</param>
        /// <returns><c>true</c> if the authorization has been revoked, <c>false</c> otherwise.</returns>
        public virtual async Task<bool> IsRevokedAsync(
            [NotNull] TAuthorization authorization, CancellationToken cancellationToken = default)
        {
            if (authorization == null)
            {
                throw new ArgumentNullException(nameof(authorization));
            }

            var status = await Store.GetStatusAsync(authorization, cancellationToken);
            if (string.IsNullOrEmpty(status))
            {
                return false;
            }

            return string.Equals(status, OpenIddictConstants.Statuses.Revoked, StringComparison.OrdinalIgnoreCase);
        }

        /// <summary>
        /// Determines whether a given authorization is valid.
        /// </summary>
        /// <param name="authorization">The authorization.</param>
        /// <param name="cancellationToken">The <see cref="CancellationToken"/> that can be used to abort the operation.</param>
        /// <returns><c>true</c> if the authorization is valid, <c>false</c> otherwise.</returns>
        public virtual async Task<bool> IsValidAsync(
            [NotNull] TAuthorization authorization, CancellationToken cancellationToken = default)
        {
            if (authorization == null)
            {
                throw new ArgumentNullException(nameof(authorization));
            }

            var status = await Store.GetStatusAsync(authorization, cancellationToken);
            if (string.IsNullOrEmpty(status))
            {
                return false;
            }

            return string.Equals(status, OpenIddictConstants.Statuses.Valid, StringComparison.OrdinalIgnoreCase);
        }

        /// <summary>
        /// Executes the specified query and returns all the corresponding elements.
        /// </summary>
        /// <param name="count">The number of results to return.</param>
        /// <param name="offset">The number of results to skip.</param>
        /// <param name="cancellationToken">The <see cref="CancellationToken"/> that can be used to abort the operation.</param>
        /// <returns>
        /// A <see cref="Task"/> that can be used to monitor the asynchronous operation,
        /// whose result returns all the elements returned when executing the specified query.
        /// </returns>
        public virtual Task<ImmutableArray<TAuthorization>> ListAsync(
            [CanBeNull] int? count = null, [CanBeNull] int? offset = null, CancellationToken cancellationToken = default)
        {
            return Store.ListAsync(count, offset, cancellationToken);
        }

        /// <summary>
        /// Executes the specified query and returns all the corresponding elements.
        /// </summary>
        /// <typeparam name="TResult">The result type.</typeparam>
        /// <param name="query">The query to execute.</param>
        /// <param name="cancellationToken">The <see cref="CancellationToken"/> that can be used to abort the operation.</param>
        /// <returns>
        /// A <see cref="Task"/> that can be used to monitor the asynchronous operation,
        /// whose result returns all the elements returned when executing the specified query.
        /// </returns>
        public virtual Task<ImmutableArray<TResult>> ListAsync<TResult>(
            [NotNull] Func<IQueryable<TAuthorization>, IQueryable<TResult>> query, CancellationToken cancellationToken = default)
        {
            if (query == null)
            {
                throw new ArgumentNullException(nameof(query));
            }

            return ListAsync((authorizations, state) => state(authorizations), query, cancellationToken);
        }

        /// <summary>
        /// Executes the specified query and returns all the corresponding elements.
        /// </summary>
        /// <typeparam name="TState">The state type.</typeparam>
        /// <typeparam name="TResult">The result type.</typeparam>
        /// <param name="query">The query to execute.</param>
        /// <param name="state">The optional state.</param>
        /// <param name="cancellationToken">The <see cref="CancellationToken"/> that can be used to abort the operation.</param>
        /// <returns>
        /// A <see cref="Task"/> that can be used to monitor the asynchronous operation,
        /// whose result returns all the elements returned when executing the specified query.
        /// </returns>
        public virtual Task<ImmutableArray<TResult>> ListAsync<TState, TResult>(
            [NotNull] Func<IQueryable<TAuthorization>, TState, IQueryable<TResult>> query,
            [CanBeNull] TState state, CancellationToken cancellationToken = default)
        {
            if (query == null)
            {
                throw new ArgumentNullException(nameof(query));
            }

            return Store.ListAsync(query, state, cancellationToken);
        }

        /// <summary>
        /// Populates the authorization using the specified descriptor.
        /// </summary>
        /// <param name="authorization">The authorization.</param>
        /// <param name="descriptor">The descriptor.</param>
        /// <param name="cancellationToken">The <see cref="CancellationToken"/> that can be used to abort the operation.</param>
        /// <returns>
        /// A <see cref="Task"/> that can be used to monitor the asynchronous operation.
        /// </returns>
        public virtual async Task PopulateAsync([NotNull] TAuthorization authorization,
            [NotNull] OpenIddictAuthorizationDescriptor descriptor, CancellationToken cancellationToken = default)
        {
            if (authorization == null)
            {
                throw new ArgumentNullException(nameof(authorization));
            }

            if (descriptor == null)
            {
                throw new ArgumentNullException(nameof(descriptor));
            }

            await Store.SetApplicationIdAsync(authorization, descriptor.ApplicationId, cancellationToken);
            await Store.SetScopesAsync(authorization, ImmutableArray.CreateRange(descriptor.Scopes), cancellationToken);
            await Store.SetStatusAsync(authorization, descriptor.Status, cancellationToken);
            await Store.SetSubjectAsync(authorization, descriptor.Subject, cancellationToken);
            await Store.SetTypeAsync(authorization, descriptor.Type, cancellationToken);
        }

        /// <summary>
        /// Populates the specified descriptor using the properties exposed by the authorization.
        /// </summary>
        /// <param name="descriptor">The descriptor.</param>
        /// <param name="authorization">The authorization.</param>
        /// <param name="cancellationToken">The <see cref="CancellationToken"/> that can be used to abort the operation.</param>
        /// <returns>
        /// A <see cref="Task"/> that can be used to monitor the asynchronous operation.
        /// </returns>
        public virtual async Task PopulateAsync(
            [NotNull] OpenIddictAuthorizationDescriptor descriptor,
            [NotNull] TAuthorization authorization, CancellationToken cancellationToken = default)
        {
            if (descriptor == null)
            {
                throw new ArgumentNullException(nameof(descriptor));
            }

            if (authorization == null)
            {
                throw new ArgumentNullException(nameof(authorization));
            }

            descriptor.ApplicationId = await Store.GetApplicationIdAsync(authorization, cancellationToken);
            descriptor.Scopes.Clear();
            descriptor.Scopes.UnionWith(await Store.GetScopesAsync(authorization, cancellationToken));
            descriptor.Status = await Store.GetStatusAsync(authorization, cancellationToken);
            descriptor.Subject = await Store.GetSubjectAsync(authorization, cancellationToken);
            descriptor.Type = await Store.GetTypeAsync(authorization, cancellationToken);
        }

        /// <summary>
        /// Removes the authorizations that are marked as invalid and the ad-hoc ones that have no valid/nonexpired token attached.
        /// </summary>
        /// <param name="cancellationToken">The <see cref="CancellationToken"/> that can be used to abort the operation.</param>
        /// <returns>
        /// A <see cref="Task"/> that can be used to monitor the asynchronous operation.
        /// </returns>
        public virtual Task PruneAsync(CancellationToken cancellationToken = default)
            => Store.PruneAsync(cancellationToken);

        /// <summary>
        /// Revokes an authorization.
        /// </summary>
        /// <param name="authorization">The authorization to revoke.</param>
        /// <param name="cancellationToken">The <see cref="CancellationToken"/> that can be used to abort the operation.</param>
        /// <returns>A <see cref="Task"/> that can be used to monitor the asynchronous operation.</returns>
        public virtual async Task RevokeAsync([NotNull] TAuthorization authorization, CancellationToken cancellationToken = default)
        {
            if (authorization == null)
            {
                throw new ArgumentNullException(nameof(authorization));
            }

            var status = await Store.GetStatusAsync(authorization, cancellationToken);
            if (!string.Equals(status, OpenIddictConstants.Statuses.Revoked, StringComparison.OrdinalIgnoreCase))
            {
                await Store.SetStatusAsync(authorization, OpenIddictConstants.Statuses.Revoked, cancellationToken);
                await UpdateAsync(authorization, cancellationToken);
            }
        }

        /// <summary>
        /// Sets the application identifier associated with an authorization.
        /// </summary>
        /// <param name="authorization">The authorization.</param>
        /// <param name="identifier">The unique identifier associated with the client application.</param>
        /// <param name="cancellationToken">The <see cref="CancellationToken"/> that can be used to abort the operation.</param>
        /// <returns>
        /// A <see cref="Task"/> that can be used to monitor the asynchronous operation.
        /// </returns>
        public virtual async Task SetApplicationIdAsync(
            [NotNull] TAuthorization authorization, [CanBeNull] string identifier, CancellationToken cancellationToken = default)
        {
            if (authorization == null)
            {
                throw new ArgumentNullException(nameof(authorization));
            }

            await Store.SetApplicationIdAsync(authorization, identifier, cancellationToken);
            await UpdateAsync(authorization, cancellationToken);
        }

        /// <summary>
        /// Updates an existing authorization.
        /// </summary>
        /// <param name="authorization">The authorization to update.</param>
        /// <param name="cancellationToken">The <see cref="CancellationToken"/> that can be used to abort the operation.</param>
        /// <returns>
        /// A <see cref="Task"/> that can be used to monitor the asynchronous operation.
        /// </returns>
        public virtual async Task UpdateAsync([NotNull] TAuthorization authorization, CancellationToken cancellationToken = default)
        {
            if (authorization == null)
            {
                throw new ArgumentNullException(nameof(authorization));
            }

            var results = await ValidateAsync(authorization, cancellationToken);
            if (results.Any(result => result != ValidationResult.Success))
            {
                var builder = new StringBuilder();
                builder.AppendLine("One or more validation error(s) occurred while trying to update an existing authorization:");
                builder.AppendLine();

                foreach (var result in results)
                {
                    builder.AppendLine(result.ErrorMessage);
                }

                throw new OpenIddictExceptions.ValidationException(builder.ToString(), results);
            }

<<<<<<< HEAD
            if (!Options.Value.DisableEntityCaching)
=======
            await Store.UpdateAsync(authorization, cancellationToken);

            if (!Options.CurrentValue.DisableEntityCaching)
>>>>>>> 3a9b08b1
            {
                await Cache.RemoveAsync(authorization, cancellationToken);
                await Cache.AddAsync(authorization, cancellationToken);
            }
        }

        /// <summary>
        /// Updates an existing authorization.
        /// </summary>
        /// <param name="authorization">The authorization to update.</param>
        /// <param name="descriptor">The descriptor used to update the authorization.</param>
        /// <param name="cancellationToken">The <see cref="CancellationToken"/> that can be used to abort the operation.</param>
        /// <returns>
        /// A <see cref="Task"/> that can be used to monitor the asynchronous operation.
        /// </returns>
        public virtual async Task UpdateAsync([NotNull] TAuthorization authorization,
            [NotNull] OpenIddictAuthorizationDescriptor descriptor, CancellationToken cancellationToken = default)
        {
            if (authorization == null)
            {
                throw new ArgumentNullException(nameof(authorization));
            }

            if (descriptor == null)
            {
                throw new ArgumentNullException(nameof(descriptor));
            }

            await PopulateAsync(authorization, descriptor, cancellationToken);
            await UpdateAsync(authorization, cancellationToken);
        }

        /// <summary>
        /// Validates the authorization to ensure it's in a consistent state.
        /// </summary>
        /// <param name="authorization">The authorization.</param>
        /// <param name="cancellationToken">The <see cref="CancellationToken"/> that can be used to abort the operation.</param>
        /// <returns>
        /// A <see cref="Task"/> that can be used to monitor the asynchronous operation,
        /// whose result returns the validation error encountered when validating the authorization.
        /// </returns>
        public virtual async Task<ImmutableArray<ValidationResult>> ValidateAsync(
            [NotNull] TAuthorization authorization, CancellationToken cancellationToken = default)
        {
            if (authorization == null)
            {
                throw new ArgumentNullException(nameof(authorization));
            }

            var builder = ImmutableArray.CreateBuilder<ValidationResult>();

            var type = await Store.GetTypeAsync(authorization, cancellationToken);
            if (string.IsNullOrEmpty(type))
            {
                builder.Add(new ValidationResult("The authorization type cannot be null or empty."));
            }

            else if (!string.Equals(type, OpenIddictConstants.AuthorizationTypes.AdHoc, StringComparison.OrdinalIgnoreCase) &&
                     !string.Equals(type, OpenIddictConstants.AuthorizationTypes.Permanent, StringComparison.OrdinalIgnoreCase))
            {
                builder.Add(new ValidationResult("The specified authorization type is not supported by the default token manager."));
            }

            if (string.IsNullOrEmpty(await Store.GetStatusAsync(authorization, cancellationToken)))
            {
                builder.Add(new ValidationResult("The status cannot be null or empty."));
            }

            if (string.IsNullOrEmpty(await Store.GetSubjectAsync(authorization, cancellationToken)))
            {
                builder.Add(new ValidationResult("The subject cannot be null or empty."));
            }

            // Ensure that the scopes are not null or empty and do not contain spaces.
            foreach (var scope in await Store.GetScopesAsync(authorization, cancellationToken))
            {
                if (string.IsNullOrEmpty(scope))
                {
                    builder.Add(new ValidationResult("Scopes cannot be null or empty."));

                    break;
                }

                if (scope.Contains(OpenIddictConstants.Separators.Space))
                {
                    builder.Add(new ValidationResult("Scopes cannot contain spaces."));

                    break;
                }
            }

            return builder.Count == builder.Capacity ?
                builder.MoveToImmutable() :
                builder.ToImmutable();
        }

        Task<long> IOpenIddictAuthorizationManager.CountAsync(CancellationToken cancellationToken)
            => CountAsync(cancellationToken);

        Task<long> IOpenIddictAuthorizationManager.CountAsync<TResult>(Func<IQueryable<object>, IQueryable<TResult>> query, CancellationToken cancellationToken)
            => CountAsync(query, cancellationToken);

        async Task<object> IOpenIddictAuthorizationManager.CreateAsync(ClaimsPrincipal principal, string subject, string client, string type, ImmutableArray<string> scopes, ImmutableDictionary<string, string> properties, CancellationToken cancellationToken)
            => await CreateAsync(principal, subject, client, type, scopes, properties, cancellationToken);

        async Task<object> IOpenIddictAuthorizationManager.CreateAsync(OpenIddictAuthorizationDescriptor descriptor, CancellationToken cancellationToken)
            => await CreateAsync(descriptor, cancellationToken);

        Task IOpenIddictAuthorizationManager.CreateAsync(object authorization, CancellationToken cancellationToken)
            => CreateAsync((TAuthorization) authorization, cancellationToken);

        Task IOpenIddictAuthorizationManager.DeleteAsync(object authorization, CancellationToken cancellationToken)
            => DeleteAsync((TAuthorization) authorization, cancellationToken);

        async Task<ImmutableArray<object>> IOpenIddictAuthorizationManager.FindAsync(string subject, string client, CancellationToken cancellationToken)
            => (await FindAsync(subject, client, cancellationToken)).CastArray<object>();

        async Task<ImmutableArray<object>> IOpenIddictAuthorizationManager.FindAsync(string subject, string client, string status, CancellationToken cancellationToken)
            => (await FindAsync(subject, client, status, cancellationToken)).CastArray<object>();

        async Task<ImmutableArray<object>> IOpenIddictAuthorizationManager.FindAsync(string subject, string client, string status, string type, CancellationToken cancellationToken)
            => (await FindAsync(subject, client, status, type, cancellationToken)).CastArray<object>();

        async Task<ImmutableArray<object>> IOpenIddictAuthorizationManager.FindAsync(string subject, string client, string status, string type, ImmutableArray<string> scopes, CancellationToken cancellationToken)
            => (await FindAsync(subject, client, status, type, scopes, cancellationToken)).CastArray<object>();

        async Task<ImmutableArray<object>> IOpenIddictAuthorizationManager.FindByApplicationIdAsync(string identifier, CancellationToken cancellationToken)
            => (await FindByApplicationIdAsync(identifier, cancellationToken)).CastArray<object>();

        async Task<object> IOpenIddictAuthorizationManager.FindByIdAsync(string identifier, CancellationToken cancellationToken)
            => await FindByIdAsync(identifier, cancellationToken);

        async Task<ImmutableArray<object>> IOpenIddictAuthorizationManager.FindBySubjectAsync(string subject, CancellationToken cancellationToken)
            => (await FindBySubjectAsync(subject, cancellationToken)).CastArray<object>();

        ValueTask<string> IOpenIddictAuthorizationManager.GetApplicationIdAsync(object authorization, CancellationToken cancellationToken)
            => GetApplicationIdAsync((TAuthorization) authorization, cancellationToken);

        Task<TResult> IOpenIddictAuthorizationManager.GetAsync<TResult>(Func<IQueryable<object>, IQueryable<TResult>> query, CancellationToken cancellationToken)
            => GetAsync(query, cancellationToken);

        Task<TResult> IOpenIddictAuthorizationManager.GetAsync<TState, TResult>(Func<IQueryable<object>, TState, IQueryable<TResult>> query, TState state, CancellationToken cancellationToken)
            => GetAsync(query, state, cancellationToken);

        ValueTask<string> IOpenIddictAuthorizationManager.GetIdAsync(object authorization, CancellationToken cancellationToken)
            => GetIdAsync((TAuthorization) authorization, cancellationToken);

        ValueTask<ImmutableArray<string>> IOpenIddictAuthorizationManager.GetScopesAsync(object authorization, CancellationToken cancellationToken)
            => GetScopesAsync((TAuthorization) authorization, cancellationToken);

        ValueTask<string> IOpenIddictAuthorizationManager.GetStatusAsync(object authorization, CancellationToken cancellationToken)
            => GetStatusAsync((TAuthorization) authorization, cancellationToken);

        ValueTask<string> IOpenIddictAuthorizationManager.GetSubjectAsync(object authorization, CancellationToken cancellationToken)
            => GetSubjectAsync((TAuthorization) authorization, cancellationToken);

        ValueTask<string> IOpenIddictAuthorizationManager.GetTypeAsync(object authorization, CancellationToken cancellationToken)
            => GetTypeAsync((TAuthorization) authorization, cancellationToken);

        Task<bool> IOpenIddictAuthorizationManager.HasScopesAsync(object authorization, ImmutableArray<string> scopes, CancellationToken cancellationToken)
            => HasScopesAsync((TAuthorization) authorization, scopes, cancellationToken);

        Task<bool> IOpenIddictAuthorizationManager.IsAdHocAsync(object authorization, CancellationToken cancellationToken)
            => IsAdHocAsync((TAuthorization) authorization, cancellationToken);

        Task<bool> IOpenIddictAuthorizationManager.IsPermanentAsync(object authorization, CancellationToken cancellationToken)
            => IsPermanentAsync((TAuthorization) authorization, cancellationToken);

        Task<bool> IOpenIddictAuthorizationManager.IsRevokedAsync(object authorization, CancellationToken cancellationToken)
            => IsRevokedAsync((TAuthorization) authorization, cancellationToken);

        Task<bool> IOpenIddictAuthorizationManager.IsValidAsync(object authorization, CancellationToken cancellationToken)
            => IsValidAsync((TAuthorization) authorization, cancellationToken);

        async Task<ImmutableArray<object>> IOpenIddictAuthorizationManager.ListAsync(int? count, int? offset, CancellationToken cancellationToken)
            => (await ListAsync(count, offset, cancellationToken)).CastArray<object>();

        Task<ImmutableArray<TResult>> IOpenIddictAuthorizationManager.ListAsync<TResult>(Func<IQueryable<object>, IQueryable<TResult>> query, CancellationToken cancellationToken)
            => ListAsync(query, cancellationToken);

        Task<ImmutableArray<TResult>> IOpenIddictAuthorizationManager.ListAsync<TState, TResult>(Func<IQueryable<object>, TState, IQueryable<TResult>> query, TState state, CancellationToken cancellationToken)
            => ListAsync(query, state, cancellationToken);

        Task IOpenIddictAuthorizationManager.PopulateAsync(OpenIddictAuthorizationDescriptor descriptor, object authorization, CancellationToken cancellationToken)
            => PopulateAsync(descriptor, (TAuthorization) authorization, cancellationToken);

        Task IOpenIddictAuthorizationManager.PopulateAsync(object authorization, OpenIddictAuthorizationDescriptor descriptor, CancellationToken cancellationToken)
            => PopulateAsync((TAuthorization) authorization, descriptor, cancellationToken);

        Task IOpenIddictAuthorizationManager.PruneAsync(CancellationToken cancellationToken)
            => PruneAsync(cancellationToken);

        Task IOpenIddictAuthorizationManager.RevokeAsync(object authorization, CancellationToken cancellationToken)
            => RevokeAsync((TAuthorization) authorization, cancellationToken);

        Task IOpenIddictAuthorizationManager.SetApplicationIdAsync(object authorization, string identifier, CancellationToken cancellationToken)
            => SetApplicationIdAsync((TAuthorization) authorization, identifier, cancellationToken);

        Task IOpenIddictAuthorizationManager.UpdateAsync(object authorization, CancellationToken cancellationToken)
            => UpdateAsync((TAuthorization) authorization, cancellationToken);

        Task IOpenIddictAuthorizationManager.UpdateAsync(object authorization, OpenIddictAuthorizationDescriptor descriptor, CancellationToken cancellationToken)
            => UpdateAsync((TAuthorization) authorization, descriptor, cancellationToken);

        Task<ImmutableArray<ValidationResult>> IOpenIddictAuthorizationManager.ValidateAsync(object authorization, CancellationToken cancellationToken)
            => ValidateAsync((TAuthorization) authorization, cancellationToken);
    }
}<|MERGE_RESOLUTION|>--- conflicted
+++ resolved
@@ -127,7 +127,7 @@
 
             await Store.CreateAsync(authorization, cancellationToken);
 
-            if (!Options.CurrentValue.DisableEntityCaching)
+            if (!Options.Value.DisableEntityCaching)
             {
                 await Cache.AddAsync(authorization, cancellationToken);
             }
@@ -1120,13 +1120,9 @@
                 throw new OpenIddictExceptions.ValidationException(builder.ToString(), results);
             }
 
-<<<<<<< HEAD
+            await Store.UpdateAsync(authorization, cancellationToken);
+
             if (!Options.Value.DisableEntityCaching)
-=======
-            await Store.UpdateAsync(authorization, cancellationToken);
-
-            if (!Options.CurrentValue.DisableEntityCaching)
->>>>>>> 3a9b08b1
             {
                 await Cache.RemoveAsync(authorization, cancellationToken);
                 await Cache.AddAsync(authorization, cancellationToken);
