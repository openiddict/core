--- conflicted
+++ resolved
@@ -122,17 +122,8 @@
                 throw new InvalidOperationException("An error occurred while trying to create a new token");
             }
 
-<<<<<<< HEAD
-            catch (Exception exception)
-            {
-                Logger.LogError(0, exception, "An exception occurred while trying to create a new token.");
-
-                throw;
-            }
-=======
             await PopulateAsync(token, descriptor, cancellationToken);
             return await CreateAsync(token, cancellationToken);
->>>>>>> 02d5ff71
         }
 
         /// <summary>
@@ -778,14 +769,10 @@
                 throw new ArgumentException("The status cannot be null or empty.", nameof(token));
             }
 
-<<<<<<< HEAD
-            return Task.FromResult(0);
-=======
             if (string.IsNullOrEmpty(await Store.GetSubjectAsync(token, cancellationToken)))
             {
                 throw new ArgumentException("The subject cannot be null or empty.", nameof(token));
             }
->>>>>>> 02d5ff71
         }
     }
 }