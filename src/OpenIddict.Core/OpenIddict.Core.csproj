﻿<Project Sdk="Microsoft.NET.Sdk">

  <Import Project="..\..\build\packages.props" />

  <PropertyGroup>
    <TargetFrameworks>net451;netstandard1.3</TargetFrameworks>
  </PropertyGroup>

  <PropertyGroup>
    <Description>OpenIddict's core components, used to manage the applications, authorizations, scopes and tokens stored in the database.</Description>
    <Authors>Kévin Chalet</Authors>
    <PackageTags>aspnetcore;authentication;jwt;openidconnect;openiddict;security</PackageTags>
  </PropertyGroup>

  <ItemGroup>
    <ProjectReference Include="..\OpenIddict.Abstractions\OpenIddict.Abstractions.csproj" />
  </ItemGroup>

  <ItemGroup>
    <PackageReference Include="CryptoHelper" Version="$(CryptoHelperVersion)" />
    <PackageReference Include="JetBrains.Annotations" Version="$(JetBrainsVersion)" PrivateAssets="All" />
    <PackageReference Include="Microsoft.Extensions.Logging" Version="$(AspNetCoreVersion)" />
    <PackageReference Include="Microsoft.Extensions.Options" Version="$(AspNetCoreVersion)" />
  </ItemGroup>

<<<<<<< HEAD
  <ItemGroup Condition=" '$(TargetFramework)' == 'netstandard1.3' ">
    <PackageReference Include="System.ComponentModel.TypeConverter" Version="$(TypeConverterVersion)" />
    <PackageReference Include="System.Linq.Queryable" Version="$(QueryableVersion)" />
    <PackageReference Include="System.Reflection.TypeExtensions" Version="$(TypeExtensionsVersion)" />
    <PackageReference Include="System.Security.Claims" Version="$(ClaimsVersion)" />
=======
  <ItemGroup>
    <Compile Include="..\..\shared\OpenIddict.Extensions\*\*.cs" />
>>>>>>> 9a068915
  </ItemGroup>

</Project><|MERGE_RESOLUTION|>--- conflicted
+++ resolved
@@ -23,16 +23,15 @@
     <PackageReference Include="Microsoft.Extensions.Options" Version="$(AspNetCoreVersion)" />
   </ItemGroup>
 
-<<<<<<< HEAD
   <ItemGroup Condition=" '$(TargetFramework)' == 'netstandard1.3' ">
     <PackageReference Include="System.ComponentModel.TypeConverter" Version="$(TypeConverterVersion)" />
     <PackageReference Include="System.Linq.Queryable" Version="$(QueryableVersion)" />
     <PackageReference Include="System.Reflection.TypeExtensions" Version="$(TypeExtensionsVersion)" />
     <PackageReference Include="System.Security.Claims" Version="$(ClaimsVersion)" />
-=======
+  </ItemGroup>
+
   <ItemGroup>
     <Compile Include="..\..\shared\OpenIddict.Extensions\*\*.cs" />
->>>>>>> 9a068915
   </ItemGroup>
 
 </Project>