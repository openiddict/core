--- conflicted
+++ resolved
@@ -332,7 +332,6 @@
             {
                 throw new ArgumentException("The address cannot be null or empty.", nameof(address));
             }
-<<<<<<< HEAD
 
             // To optimize the efficiency of the query a bit, only applications whose stringified
             // PostLogoutRedirectUris contains the specified URL are returned. Once the applications
@@ -343,14 +342,8 @@
                                       where application.PostLogoutRedirectUris.Contains(address)
                                       select application).ToListAsync(cancellationToken);
 
-            var builder = ImmutableArray.CreateBuilder<TApplication>();
-
-=======
-
-            var applications = await FindByPostLogoutRedirectUri(Context, address).ToListAsync(cancellationToken);
             var builder = ImmutableArray.CreateBuilder<TApplication>(applications.Count);
 
->>>>>>> 55f35868
             foreach (var application in applications)
             {
                 foreach (var uri in await GetPostLogoutRedirectUrisAsync(application, cancellationToken))
@@ -388,7 +381,6 @@
                 throw new ArgumentException("The address cannot be null or empty.", nameof(address));
             }
 
-<<<<<<< HEAD
             // To optimize the efficiency of the query a bit, only applications whose stringified
             // RedirectUris property contains the specified URL are returned. Once the applications
             // are retrieved, a second pass is made to ensure only valid elements are returned.
@@ -398,11 +390,7 @@
                                       where application.RedirectUris.Contains(address)
                                       select application).ToListAsync(cancellationToken);
 
-            var builder = ImmutableArray.CreateBuilder<TApplication>();
-=======
-            var applications = await FindByRedirectUri(Context, address).ToListAsync(cancellationToken);
             var builder = ImmutableArray.CreateBuilder<TApplication>(applications.Count);
->>>>>>> 55f35868
 
             foreach (var application in applications)
             {
