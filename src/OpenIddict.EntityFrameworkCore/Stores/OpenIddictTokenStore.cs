--- conflicted
+++ resolved
@@ -148,48 +148,7 @@
                 throw new ArgumentNullException(nameof(descriptor));
             }
 
-<<<<<<< HEAD
-            var token = new TToken
-            {
-                Ciphertext = descriptor.Ciphertext,
-                CreationDate = descriptor.CreationDate,
-                ExpirationDate = descriptor.ExpirationDate,
-                Hash = descriptor.Hash,
-                Status = descriptor.Status,
-                Subject = descriptor.Subject,
-                Type = descriptor.Type
-            };
-
-            // Bind the token to the specified client application, if applicable.
-            if (!string.IsNullOrEmpty(descriptor.ApplicationId))
-            {
-                var key = ConvertIdentifierFromString(descriptor.ApplicationId);
-
-                var application = await Applications.SingleOrDefaultAsync(entity => entity.Id.Equals(key));
-                if (application == null)
-                {
-                    throw new InvalidOperationException("The application associated with the token cannot be found.");
-                }
-
-                token.Application = application;
-            }
-
-            // Bind the token to the specified authorization, if applicable.
-            if (!string.IsNullOrEmpty(descriptor.AuthorizationId))
-            {
-                var key = ConvertIdentifierFromString(descriptor.AuthorizationId);
-
-                var authorization = await Authorizations.SingleOrDefaultAsync(entity => entity.Id.Equals(key));
-                if (authorization == null)
-                {
-                    throw new InvalidOperationException("The authorization associated with the token cannot be found.");
-                }
-
-                token.Authorization = authorization;
-            }
-=======
             var token = new TToken();
->>>>>>> 6116ba2d
 
             await BindAsync(token, descriptor, cancellationToken);
             return await CreateAsync(token, cancellationToken);
@@ -392,7 +351,9 @@
             // Bind the token to the specified client application, if applicable.
             if (!string.IsNullOrEmpty(descriptor.ApplicationId))
             {
-                var application = await Applications.FindAsync(new object[] { ConvertIdentifierFromString(descriptor.ApplicationId) }, cancellationToken);
+                var key = ConvertIdentifierFromString(descriptor.ApplicationId);
+
+                var application = await Applications.SingleOrDefaultAsync(entity => entity.Id.Equals(key));
                 if (application == null)
                 {
                     throw new InvalidOperationException("The application associated with the token cannot be found.");
@@ -404,7 +365,9 @@
             // Bind the token to the specified authorization, if applicable.
             if (!string.IsNullOrEmpty(descriptor.AuthorizationId))
             {
-                var authorization = await Authorizations.FindAsync(new object[] { ConvertIdentifierFromString(descriptor.AuthorizationId) }, cancellationToken);
+                var key = ConvertIdentifierFromString(descriptor.AuthorizationId);
+
+                var authorization = await Authorizations.SingleOrDefaultAsync(entity => entity.Id.Equals(key));
                 if (authorization == null)
                 {
                     throw new InvalidOperationException("The authorization associated with the token cannot be found.");
