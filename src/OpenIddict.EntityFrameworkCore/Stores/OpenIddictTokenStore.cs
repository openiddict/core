﻿/*
 * Licensed under the Apache License, Version 2.0 (http://www.apache.org/licenses/LICENSE-2.0)
 * See https://github.com/openiddict/openiddict-core for more information concerning
 * the license and the contributors participating to this project.
 */

using System;
using System.Collections.Generic;
using System.Collections.Immutable;
using System.ComponentModel;
using System.Data;
using System.Linq;
using System.Text;
using System.Threading;
using System.Threading.Tasks;
using JetBrains.Annotations;
using Microsoft.EntityFrameworkCore;
using Microsoft.EntityFrameworkCore.Infrastructure;
using Microsoft.EntityFrameworkCore.Storage;
using Microsoft.Extensions.Caching.Memory;
using Newtonsoft.Json;
using Newtonsoft.Json.Linq;
using OpenIddict.Abstractions;
using OpenIddict.EntityFrameworkCore.Models;

namespace OpenIddict.EntityFrameworkCore
{
    /// <summary>
    /// Provides methods allowing to manage the tokens stored in a database.
    /// </summary>
    /// <typeparam name="TContext">The type of the Entity Framework database context.</typeparam>
    public class OpenIddictTokenStore<TContext> : OpenIddictTokenStore<OpenIddictToken,
                                                                       OpenIddictApplication,
                                                                       OpenIddictAuthorization, TContext, string>
        where TContext : DbContext
    {
        public OpenIddictTokenStore([NotNull] IMemoryCache cache, [NotNull] TContext context)
            : base(cache, context)
        {
        }
    }

    /// <summary>
    /// Provides methods allowing to manage the tokens stored in a database.
    /// </summary>
    /// <typeparam name="TContext">The type of the Entity Framework database context.</typeparam>
    /// <typeparam name="TKey">The type of the entity primary keys.</typeparam>
    public class OpenIddictTokenStore<TContext, TKey> : OpenIddictTokenStore<OpenIddictToken<TKey>,
                                                                             OpenIddictApplication<TKey>,
                                                                             OpenIddictAuthorization<TKey>, TContext, TKey>
        where TContext : DbContext
        where TKey : IEquatable<TKey>
    {
        public OpenIddictTokenStore([NotNull] IMemoryCache cache, [NotNull] TContext context)
            : base(cache, context)
        {
        }
    }

    /// <summary>
    /// Provides methods allowing to manage the tokens stored in a database.
    /// </summary>
    /// <typeparam name="TToken">The type of the Token entity.</typeparam>
    /// <typeparam name="TApplication">The type of the Application entity.</typeparam>
    /// <typeparam name="TAuthorization">The type of the Authorization entity.</typeparam>
    /// <typeparam name="TContext">The type of the Entity Framework database context.</typeparam>
    /// <typeparam name="TKey">The type of the entity primary keys.</typeparam>
    public class OpenIddictTokenStore<TToken, TApplication, TAuthorization, TContext, TKey> : IOpenIddictTokenStore<TToken>
        where TToken : OpenIddictToken<TKey, TApplication, TAuthorization>, new()
        where TApplication : OpenIddictApplication<TKey, TAuthorization, TToken>, new()
        where TAuthorization : OpenIddictAuthorization<TKey, TApplication, TToken>, new()
        where TContext : DbContext
        where TKey : IEquatable<TKey>
    {
        public OpenIddictTokenStore([NotNull] IMemoryCache cache, [NotNull] TContext context)
        {
            Cache = cache;
            Context = context;
        }

        /// <summary>
        /// Gets the memory cached associated with the current store.
        /// </summary>
        protected IMemoryCache Cache { get; }

        /// <summary>
        /// Gets the database context associated with the current store.
        /// </summary>
        protected TContext Context { get; }

        /// <summary>
        /// Gets the database set corresponding to the <typeparamref name="TApplication"/> entity.
        /// </summary>
        private DbSet<TApplication> Applications => Context.Set<TApplication>();

        /// <summary>
        /// Gets the database set corresponding to the <typeparamref name="TAuthorization"/> entity.
        /// </summary>
        private DbSet<TAuthorization> Authorizations => Context.Set<TAuthorization>();

        /// <summary>
        /// Gets the database set corresponding to the <typeparamref name="TToken"/> entity.
        /// </summary>
        private DbSet<TToken> Tokens => Context.Set<TToken>();

        /// <summary>
        /// Determines the number of tokens that exist in the database.
        /// </summary>
        /// <param name="cancellationToken">The <see cref="CancellationToken"/> that can be used to abort the operation.</param>
        /// <returns>
        /// A <see cref="Task"/> that can be used to monitor the asynchronous operation,
        /// whose result returns the number of applications in the database.
        /// </returns>
        public virtual Task<long> CountAsync(CancellationToken cancellationToken)
            => Tokens.LongCountAsync();

        /// <summary>
        /// Determines the number of tokens that match the specified query.
        /// </summary>
        /// <typeparam name="TResult">The result type.</typeparam>
        /// <param name="query">The query to execute.</param>
        /// <param name="cancellationToken">The <see cref="CancellationToken"/> that can be used to abort the operation.</param>
        /// <returns>
        /// A <see cref="Task"/> that can be used to monitor the asynchronous operation,
        /// whose result returns the number of tokens that match the specified query.
        /// </returns>
        public virtual Task<long> CountAsync<TResult>([NotNull] Func<IQueryable<TToken>, IQueryable<TResult>> query, CancellationToken cancellationToken)
        {
            if (query == null)
            {
                throw new ArgumentNullException(nameof(query));
            }

            return query(Tokens).LongCountAsync();
        }

        /// <summary>
        /// Creates a new token.
        /// </summary>
        /// <param name="token">The token to create.</param>
        /// <param name="cancellationToken">The <see cref="CancellationToken"/> that can be used to abort the operation.</param>
        /// <returns>
        /// A <see cref="Task"/> that can be used to monitor the asynchronous operation.
        /// </returns>
        public virtual Task CreateAsync([NotNull] TToken token, CancellationToken cancellationToken)
        {
            if (token == null)
            {
                throw new ArgumentNullException(nameof(token));
            }

            Context.Add(token);

            return Context.SaveChangesAsync(cancellationToken);
        }

        /// <summary>
        /// Removes a token.
        /// </summary>
        /// <param name="token">The token to delete.</param>
        /// <param name="cancellationToken">The <see cref="CancellationToken"/> that can be used to abort the operation.</param>
        /// <returns>
        /// A <see cref="Task"/> that can be used to monitor the asynchronous operation.
        /// </returns>
        public virtual async Task DeleteAsync([NotNull] TToken token, CancellationToken cancellationToken)
        {
            if (token == null)
            {
                throw new ArgumentNullException(nameof(token));
            }

            Context.Remove(token);

            try
            {
                await Context.SaveChangesAsync(cancellationToken);
            }

            catch (DbUpdateConcurrencyException exception)
            {
                throw new OpenIddictException(OpenIddictConstants.Exceptions.ConcurrencyError, new StringBuilder()
                    .AppendLine("The token was concurrently updated and cannot be persisted in its current state.")
                    .Append("Reload the token from the database and retry the operation.")
                    .ToString(), exception);
            }
        }

        /// <summary>
        /// Retrieves the list of tokens corresponding to the specified application identifier.
        /// </summary>
        /// <param name="identifier">The application identifier associated with the tokens.</param>
        /// <param name="cancellationToken">The <see cref="CancellationToken"/> that can be used to abort the operation.</param>
        /// <returns>
        /// A <see cref="Task"/> that can be used to monitor the asynchronous operation,
        /// whose result returns the tokens corresponding to the specified application.
        /// </returns>
        public virtual async Task<ImmutableArray<TToken>> FindByApplicationIdAsync([NotNull] string identifier, CancellationToken cancellationToken)
        {
            if (string.IsNullOrEmpty(identifier))
            {
                throw new ArgumentException("The identifier cannot be null or empty.", nameof(identifier));
            }

            // Note: due to a bug in Entity Framework Core's query visitor, the tokens can't be
            // filtered using token.Application.Id.Equals(key). To work around this issue,
            // this method is overriden to use an explicit join before applying the equality check.
            // See https://github.com/openiddict/openiddict-core/issues/499 for more information.

            IQueryable<TToken> Query(IQueryable<TApplication> applications, IQueryable<TToken> tokens, TKey key)
                => from token in tokens.Include(token => token.Application).Include(token => token.Authorization).AsTracking()
                   join application in applications.AsTracking() on token.Application.Id equals application.Id
                   where application.Id.Equals(key)
                   select token;

            return ImmutableArray.CreateRange(await Query(
                Applications, Tokens, ConvertIdentifierFromString(identifier)).ToListAsync(cancellationToken));
        }

        /// <summary>
        /// Retrieves the list of tokens corresponding to the specified authorization identifier.
        /// </summary>
        /// <param name="identifier">The authorization identifier associated with the tokens.</param>
        /// <param name="cancellationToken">The <see cref="CancellationToken"/> that can be used to abort the operation.</param>
        /// <returns>
        /// A <see cref="Task"/> that can be used to monitor the asynchronous operation,
        /// whose result returns the tokens corresponding to the specified authorization.
        /// </returns>
        public virtual async Task<ImmutableArray<TToken>> FindByAuthorizationIdAsync([NotNull] string identifier, CancellationToken cancellationToken)
        {
            if (string.IsNullOrEmpty(identifier))
            {
                throw new ArgumentException("The identifier cannot be null or empty.", nameof(identifier));
            }

            // Note: due to a bug in Entity Framework Core's query visitor, the tokens can't be
            // filtered using token.Authorization.Id.Equals(key). To work around this issue,
            // this method is overriden to use an explicit join before applying the equality check.
            // See https://github.com/openiddict/openiddict-core/issues/499 for more information.

<<<<<<< HEAD
            IQueryable<TToken> Query(IQueryable<TAuthorization> authorizations, IQueryable<TToken> tokens, TKey key)
                => from token in tokens.Include(token => token.Application).Include(token => token.Authorization).AsTracking()
                   join authorization in authorizations.AsTracking() on token.Authorization.Id equals authorization.Id
                   where authorization.Id.Equals(key)
                   select token;

            return ImmutableArray.CreateRange(await Query(
                Authorizations, Tokens, ConvertIdentifierFromString(identifier)).ToListAsync(cancellationToken));
=======
        /// <summary>
        /// Retrieves a token using its unique identifier.
        /// </summary>
        /// <param name="identifier">The unique identifier associated with the token.</param>
        /// <param name="cancellationToken">The <see cref="CancellationToken"/> that can be used to abort the operation.</param>
        /// <returns>
        /// A <see cref="Task"/> that can be used to monitor the asynchronous operation,
        /// whose result returns the token corresponding to the unique identifier.
        /// </returns>
        public virtual Task<TToken> FindByIdAsync([NotNull] string identifier, CancellationToken cancellationToken)
        {
            if (string.IsNullOrEmpty(identifier))
            {
                throw new ArgumentException("The identifier cannot be null or empty.", nameof(identifier));
            }

            var query = Cache.GetOrCreate("a311088f-3b26-4ca7-bbe5-6194d3375777", entry =>
            {
                entry.SetPriority(CacheItemPriority.NeverRemove);

                return EF.CompileAsyncQuery((TContext context, TKey key) =>
                    (from token in context.Set<TToken>()
                        .Include(token => token.Application)
                        .Include(token => token.Authorization)
                        .AsTracking()
                     where token.Id.Equals(key)
                     select token).FirstOrDefault());
            });

            return query(Context, ConvertIdentifierFromString(identifier));
        }

        /// <summary>
        /// Retrieves the list of tokens corresponding to the specified reference identifier.
        /// Note: the reference identifier may be hashed or encrypted for security reasons.
        /// </summary>
        /// <param name="identifier">The reference identifier associated with the tokens.</param>
        /// <param name="cancellationToken">The <see cref="CancellationToken"/> that can be used to abort the operation.</param>
        /// <returns>
        /// A <see cref="Task"/> that can be used to monitor the asynchronous operation,
        /// whose result returns the tokens corresponding to the specified reference identifier.
        /// </returns>
        public virtual Task<TToken> FindByReferenceIdAsync([NotNull] string identifier, CancellationToken cancellationToken)
        {
            if (string.IsNullOrEmpty(identifier))
            {
                throw new ArgumentException("The identifier cannot be null or empty.", nameof(identifier));
            }

            var query = Cache.GetOrCreate("26fd749d-9198-466a-b78e-afbc1b4d89d3", entry =>
            {
                entry.SetPriority(CacheItemPriority.NeverRemove);

                return EF.CompileAsyncQuery((TContext context, string id) =>
                    (from token in context.Set<TToken>()
                        .Include(token => token.Application)
                        .Include(token => token.Authorization)
                        .AsTracking()
                     where token.ReferenceId == id
                     select token).FirstOrDefault());
            });

            return query(Context, identifier);
        }

        /// <summary>
        /// Retrieves the list of tokens corresponding to the specified subject.
        /// </summary>
        /// <param name="subject">The subject associated with the tokens.</param>
        /// <param name="cancellationToken">The <see cref="CancellationToken"/> that can be used to abort the operation.</param>
        /// <returns>
        /// A <see cref="Task"/> that can be used to monitor the asynchronous operation,
        /// whose result returns the tokens corresponding to the specified subject.
        /// </returns>
        public virtual async Task<ImmutableArray<TToken>> FindBySubjectAsync([NotNull] string subject, CancellationToken cancellationToken)
        {
            if (string.IsNullOrEmpty(subject))
            {
                throw new ArgumentException("The subject cannot be null or empty.", nameof(subject));
            }

            var query = Cache.GetOrCreate("61a80b05-d069-4e05-b2e2-66d4bc89b492", entry =>
            {
                entry.SetPriority(CacheItemPriority.NeverRemove);

                return EF.CompileAsyncQuery((TContext context, string principal) =>
                    from token in context.Set<TToken>()
                        .Include(token => token.Application)
                        .Include(token => token.Authorization)
                        .AsTracking()
                    where token.Subject == principal
                    select token);
            });

            return ImmutableArray.CreateRange(await query(Context, subject).ToListAsync(cancellationToken));
        }

        /// <summary>
        /// Retrieves the optional application identifier associated with a token.
        /// </summary>
        /// <param name="token">The token.</param>
        /// <param name="cancellationToken">The <see cref="CancellationToken"/> that can be used to abort the operation.</param>
        /// <returns>
        /// A <see cref="ValueTask{TResult}"/> that can be used to monitor the asynchronous operation,
        /// whose result returns the application identifier associated with the token.
        /// </returns>
        public virtual async ValueTask<string> GetApplicationIdAsync([NotNull] TToken token, CancellationToken cancellationToken)
        {
            if (token == null)
            {
                throw new ArgumentNullException(nameof(token));
            }

            // If the application is not attached to the token, try to load it manually.
            if (token.Application == null)
            {
                var reference = Context.Entry(token).Reference(entry => entry.Application);
                if (reference.EntityEntry.State == EntityState.Detached)
                {
                    return null;
                }

                await reference.LoadAsync(cancellationToken);
            }

            if (token.Application == null)
            {
                return null;
            }

            return ConvertIdentifierToString(token.Application.Id);
>>>>>>> 32fe4b0a
        }

        /// <summary>
        /// Executes the specified query and returns the first element.
        /// </summary>
        /// <typeparam name="TState">The state type.</typeparam>
        /// <typeparam name="TResult">The result type.</typeparam>
        /// <param name="query">The query to execute.</param>
        /// <param name="state">The optional state.</param>
        /// <param name="cancellationToken">The <see cref="CancellationToken"/> that can be used to abort the operation.</param>
        /// <returns>
        /// A <see cref="Task"/> that can be used to monitor the asynchronous operation,
        /// whose result returns the first element returned when executing the query.
        /// </returns>
        public virtual Task<TResult> GetAsync<TState, TResult>(
            [NotNull] Func<IQueryable<TToken>, TState, IQueryable<TResult>> query,
            [CanBeNull] TState state, CancellationToken cancellationToken)
        {
            if (query == null)
            {
                throw new ArgumentNullException(nameof(query));
            }

            return query(
                Tokens.Include(token => token.Application)
                      .Include(token => token.Authorization)
                      .AsTracking(), state).FirstOrDefaultAsync(cancellationToken);
        }

        /// <summary>
<<<<<<< HEAD
=======
        /// Retrieves the optional authorization identifier associated with a token.
        /// </summary>
        /// <param name="token">The token.</param>
        /// <param name="cancellationToken">The <see cref="CancellationToken"/> that can be used to abort the operation.</param>
        /// <returns>
        /// A <see cref="ValueTask{TResult}"/> that can be used to monitor the asynchronous operation,
        /// whose result returns the authorization identifier associated with the token.
        /// </returns>
        public virtual async ValueTask<string> GetAuthorizationIdAsync([NotNull] TToken token, CancellationToken cancellationToken)
        {
            if (token == null)
            {
                throw new ArgumentNullException(nameof(token));
            }

            // If the authorization is not attached to the token, try to load it manually.
            if (token.Authorization == null)
            {
                var reference = Context.Entry(token).Reference(entry => entry.Authorization);
                if (reference.EntityEntry.State == EntityState.Detached)
                {
                    return null;
                }

                await reference.LoadAsync(cancellationToken);
            }

            if (token.Authorization == null)
            {
                return null;
            }

            return ConvertIdentifierToString(token.Authorization.Id);
        }

        /// <summary>
        /// Retrieves the creation date associated with a token.
        /// </summary>
        /// <param name="token">The token.</param>
        /// <param name="cancellationToken">The <see cref="CancellationToken"/> that can be used to abort the operation.</param>
        /// <returns>
        /// A <see cref="ValueTask{TResult}"/> that can be used to monitor the asynchronous operation,
        /// whose result returns the creation date associated with the specified token.
        /// </returns>
        public virtual ValueTask<DateTimeOffset?> GetCreationDateAsync([NotNull] TToken token, CancellationToken cancellationToken)
        {
            if (token == null)
            {
                throw new ArgumentNullException(nameof(token));
            }

            return new ValueTask<DateTimeOffset?>(token.CreationDate);
        }

        /// <summary>
        /// Retrieves the expiration date associated with a token.
        /// </summary>
        /// <param name="token">The token.</param>
        /// <param name="cancellationToken">The <see cref="CancellationToken"/> that can be used to abort the operation.</param>
        /// <returns>
        /// A <see cref="ValueTask{TResult}"/> that can be used to monitor the asynchronous operation,
        /// whose result returns the expiration date associated with the specified token.
        /// </returns>
        public virtual ValueTask<DateTimeOffset?> GetExpirationDateAsync([NotNull] TToken token, CancellationToken cancellationToken)
        {
            if (token == null)
            {
                throw new ArgumentNullException(nameof(token));
            }

            return new ValueTask<DateTimeOffset?>(token.ExpirationDate);
        }

        /// <summary>
        /// Retrieves the unique identifier associated with a token.
        /// </summary>
        /// <param name="token">The token.</param>
        /// <param name="cancellationToken">The <see cref="CancellationToken"/> that can be used to abort the operation.</param>
        /// <returns>
        /// A <see cref="ValueTask{TResult}"/> that can be used to monitor the asynchronous operation,
        /// whose result returns the unique identifier associated with the token.
        /// </returns>
        public virtual ValueTask<string> GetIdAsync([NotNull] TToken token, CancellationToken cancellationToken)
        {
            if (token == null)
            {
                throw new ArgumentNullException(nameof(token));
            }

            return new ValueTask<string>(ConvertIdentifierToString(token.Id));
        }

        /// <summary>
        /// Retrieves the payload associated with a token.
        /// </summary>
        /// <param name="token">The token.</param>
        /// <param name="cancellationToken">The <see cref="CancellationToken"/> that can be used to abort the operation.</param>
        /// <returns>
        /// A <see cref="ValueTask{TResult}"/> that can be used to monitor the asynchronous operation,
        /// whose result returns the payload associated with the specified token.
        /// </returns>
        public virtual ValueTask<string> GetPayloadAsync([NotNull] TToken token, CancellationToken cancellationToken)
        {
            if (token == null)
            {
                throw new ArgumentNullException(nameof(token));
            }

            return new ValueTask<string>(token.Payload);
        }

        /// <summary>
        /// Retrieves the additional properties associated with a token.
        /// </summary>
        /// <param name="token">The token.</param>
        /// <param name="cancellationToken">The <see cref="CancellationToken"/> that can be used to abort the operation.</param>
        /// <returns>
        /// A <see cref="ValueTask{TResult}"/> that can be used to monitor the asynchronous operation,
        /// whose result returns all the additional properties associated with the token.
        /// </returns>
        public virtual ValueTask<JObject> GetPropertiesAsync([NotNull] TToken token, CancellationToken cancellationToken)
        {
            if (token == null)
            {
                throw new ArgumentNullException(nameof(token));
            }

            if (string.IsNullOrEmpty(token.Properties))
            {
                return new ValueTask<JObject>(new JObject());
            }

            return new ValueTask<JObject>(JObject.Parse(token.Properties));
        }

        /// <summary>
        /// Retrieves the reference identifier associated with a token.
        /// Note: depending on the manager used to create the token,
        /// the reference identifier may be hashed for security reasons.
        /// </summary>
        /// <param name="token">The token.</param>
        /// <param name="cancellationToken">The <see cref="CancellationToken"/> that can be used to abort the operation.</param>
        /// <returns>
        /// A <see cref="ValueTask{TResult}"/> that can be used to monitor the asynchronous operation,
        /// whose result returns the reference identifier associated with the specified token.
        /// </returns>
        public virtual ValueTask<string> GetReferenceIdAsync([NotNull] TToken token, CancellationToken cancellationToken)
        {
            if (token == null)
            {
                throw new ArgumentNullException(nameof(token));
            }

            return new ValueTask<string>(token.ReferenceId);
        }

        /// <summary>
        /// Retrieves the status associated with a token.
        /// </summary>
        /// <param name="token">The token.</param>
        /// <param name="cancellationToken">The <see cref="CancellationToken"/> that can be used to abort the operation.</param>
        /// <returns>
        /// A <see cref="ValueTask{TResult}"/> that can be used to monitor the asynchronous operation,
        /// whose result returns the status associated with the specified token.
        /// </returns>
        public virtual ValueTask<string> GetStatusAsync([NotNull] TToken token, CancellationToken cancellationToken)
        {
            if (token == null)
            {
                throw new ArgumentNullException(nameof(token));
            }

            return new ValueTask<string>(token.Status);
        }

        /// <summary>
        /// Retrieves the subject associated with a token.
        /// </summary>
        /// <param name="token">The token.</param>
        /// <param name="cancellationToken">The <see cref="CancellationToken"/> that can be used to abort the operation.</param>
        /// <returns>
        /// A <see cref="ValueTask{TResult}"/> that can be used to monitor the asynchronous operation,
        /// whose result returns the subject associated with the specified token.
        /// </returns>
        public virtual ValueTask<string> GetSubjectAsync([NotNull] TToken token, CancellationToken cancellationToken)
        {
            if (token == null)
            {
                throw new ArgumentNullException(nameof(token));
            }

            return new ValueTask<string>(token.Subject);
        }

        /// <summary>
        /// Retrieves the token type associated with a token.
        /// </summary>
        /// <param name="token">The token.</param>
        /// <param name="cancellationToken">The <see cref="CancellationToken"/> that can be used to abort the operation.</param>
        /// <returns>
        /// A <see cref="ValueTask{TResult}"/> that can be used to monitor the asynchronous operation,
        /// whose result returns the token type associated with the specified token.
        /// </returns>
        public virtual ValueTask<string> GetTokenTypeAsync([NotNull] TToken token, CancellationToken cancellationToken)
        {
            if (token == null)
            {
                throw new ArgumentNullException(nameof(token));
            }

            return new ValueTask<string>(token.Type);
        }

        /// <summary>
        /// Instantiates a new token.
        /// </summary>
        /// <param name="cancellationToken">The <see cref="CancellationToken"/> that can be used to abort the operation.</param>
        /// <returns>
        /// A <see cref="ValueTask{TResult}"/> that can be used to monitor the asynchronous operation,
        /// whose result returns the instantiated token, that can be persisted in the database.
        /// </returns>
        public virtual ValueTask<TToken> InstantiateAsync(CancellationToken cancellationToken)
            => new ValueTask<TToken>(new TToken());

        /// <summary>
        /// Executes the specified query and returns all the corresponding elements.
        /// </summary>
        /// <param name="count">The number of results to return.</param>
        /// <param name="offset">The number of results to skip.</param>
        /// <param name="cancellationToken">The <see cref="CancellationToken"/> that can be used to abort the operation.</param>
        /// <returns>
        /// A <see cref="Task"/> that can be used to monitor the asynchronous operation,
        /// whose result returns all the elements returned when executing the specified query.
        /// </returns>
        public virtual async Task<ImmutableArray<TToken>> ListAsync(
            [CanBeNull] int? count, [CanBeNull] int? offset, CancellationToken cancellationToken)
        {
            var query = Tokens.Include(token => token.Application)
                              .Include(token => token.Authorization)
                              .OrderBy(token => token.Id)
                              .AsQueryable();

            if (offset.HasValue)
            {
                query = query.Skip(offset.Value);
            }

            if (count.HasValue)
            {
                query = query.Take(count.Value);
            }

            return ImmutableArray.CreateRange(await query.ToListAsync(cancellationToken));
        }

        /// <summary>
>>>>>>> 32fe4b0a
        /// Executes the specified query and returns all the corresponding elements.
        /// </summary>
        /// <typeparam name="TState">The state type.</typeparam>
        /// <typeparam name="TResult">The result type.</typeparam>
        /// <param name="query">The query to execute.</param>
        /// <param name="state">The optional state.</param>
        /// <param name="cancellationToken">The <see cref="CancellationToken"/> that can be used to abort the operation.</param>
        /// <returns>
        /// A <see cref="Task"/> that can be used to monitor the asynchronous operation,
        /// whose result returns all the elements returned when executing the specified query.
        /// </returns>
        public virtual async Task<ImmutableArray<TResult>> ListAsync<TState, TResult>(
            [NotNull] Func<IQueryable<TToken>, TState, IQueryable<TResult>> query,
            [CanBeNull] TState state, CancellationToken cancellationToken)
        {
            if (query == null)
            {
                throw new ArgumentNullException(nameof(query));
            }

            return ImmutableArray.CreateRange(await query(
                Tokens.Include(token => token.Application)
                      .Include(token => token.Authorization)
                      .AsTracking(), state).ToListAsync(cancellationToken));
        }

        /// <summary>
        /// Removes the tokens that are marked as expired or invalid.
        /// </summary>
        /// <param name="cancellationToken">The <see cref="CancellationToken"/> that can be used to abort the operation.</param>
        /// <returns>
        /// A <see cref="Task"/> that can be used to monitor the asynchronous operation.
        /// </returns>
        public virtual async Task PruneAsync(CancellationToken cancellationToken)
        {
            // Note: Entity Framework Core doesn't support set-based deletes, which prevents removing
            // entities in a single command without having to retrieve and materialize them first.
            // To work around this limitation, entities are manually listed and deleted using a batch logic.

            IList<Exception> exceptions = null;

            async Task<IDbContextTransaction> CreateTransactionAsync()
            {
                // Note: transactions that specify an explicit isolation level are only supported by
                // relational providers and trying to use them with a different provider results in
                // an invalid operation exception being thrown at runtime. To prevent that, a manual
                // check is made to ensure the underlying transaction manager is relational.
                var manager = Context.Database.GetService<IDbContextTransactionManager>();
                if (manager is IRelationalTransactionManager)
                {
                    // Note: relational providers like Sqlite are known to lack proper support
                    // for repeatable read transactions. To ensure this method can be safely used
                    // with such providers, the database transaction is created in a try/catch block.
                    try
                    {
                        return await Context.Database.BeginTransactionAsync(IsolationLevel.RepeatableRead, cancellationToken);
                    }

                    catch
                    {
                        return null;
                    }
                }

                return null;
            }

            for (var offset = 0; offset < 100_000; offset = offset + 1_000)
            {
                cancellationToken.ThrowIfCancellationRequested();

                // To prevent concurrency exceptions from being thrown if an entry is modified
                // after it was retrieved from the database, the following logic is executed in
                // a repeatable read transaction, that will put a lock on the retrieved entries
                // and thus prevent them from being concurrently modified outside this block.
                using (var transaction = await CreateTransactionAsync())
                {
                    var tokens =
                        await (from token in Tokens.AsTracking()
                               where token.ExpirationDate < DateTimeOffset.UtcNow ||
                                     token.Status != OpenIddictConstants.Statuses.Valid
                               orderby token.Id
                               select token).Skip(offset).Take(1_000).ToListAsync(cancellationToken);

                    if (tokens.Count == 0)
                    {
                        break;
                    }

                    Context.RemoveRange(tokens);

                    try
                    {
                        await Context.SaveChangesAsync(cancellationToken);
                        transaction?.Commit();
                    }

                    catch (Exception exception)
                    {
                        if (exceptions == null)
                        {
                            exceptions = new List<Exception>(capacity: 1);
                        }

                        exceptions.Add(exception);
                    }
                }
            }

            if (exceptions != null)
            {
                throw new AggregateException("An error occurred while pruning tokens.", exceptions);
            }
        }

        /// <summary>
        /// Sets the application identifier associated with a token.
        /// </summary>
        /// <param name="token">The token.</param>
        /// <param name="identifier">The unique identifier associated with the client application.</param>
        /// <param name="cancellationToken">The <see cref="CancellationToken"/> that can be used to abort the operation.</param>
        /// <returns>
        /// A <see cref="Task"/> that can be used to monitor the asynchronous operation.
        /// </returns>
        public virtual async Task SetApplicationIdAsync([NotNull] TToken token,
            [CanBeNull] string identifier, CancellationToken cancellationToken)
        {
            if (token == null)
            {
                throw new ArgumentNullException(nameof(token));
            }

            if (!string.IsNullOrEmpty(identifier))
            {
                var key = ConvertIdentifierFromString(identifier);

                var application = await Applications.SingleOrDefaultAsync(element => element.Id.Equals(key), cancellationToken);
                if (application == null)
                {
                    throw new InvalidOperationException("The application associated with the token cannot be found.");
                }

                token.Application = application;
            }

            else
            {
                var key = await GetIdAsync(token, cancellationToken);

                // Try to retrieve the application associated with the token.
                // If none can be found, assume that no application is attached.
                var application = await Applications.FirstOrDefaultAsync(element => element.Tokens.Any(t => t.Id.Equals(key)));
                if (application != null)
                {
                    application.Tokens.Remove(token);
                }
            }
        }

        /// <summary>
        /// Sets the authorization identifier associated with a token.
        /// </summary>
        /// <param name="token">The token.</param>
        /// <param name="identifier">The unique identifier associated with the authorization.</param>
        /// <param name="cancellationToken">The <see cref="CancellationToken"/> that can be used to abort the operation.</param>
        /// <returns>
        /// A <see cref="Task"/> that can be used to monitor the asynchronous operation.
        /// </returns>
        public virtual async Task SetAuthorizationIdAsync([NotNull] TToken token,
            [CanBeNull] string identifier, CancellationToken cancellationToken)
        {
            if (token == null)
            {
                throw new ArgumentNullException(nameof(token));
            }

            if (!string.IsNullOrEmpty(identifier))
            {
                var key = ConvertIdentifierFromString(identifier);

                var authorization = await Authorizations.SingleOrDefaultAsync(element => element.Id.Equals(key), cancellationToken);
                if (authorization == null)
                {
                    throw new InvalidOperationException("The authorization associated with the token cannot be found.");
                }

                token.Authorization = authorization;
            }

            else
            {
                var key = await GetIdAsync(token, cancellationToken);

                // Try to retrieve the authorization associated with the token.
                // If none can be found, assume that no authorization is attached.
                var authorization = await Authorizations.FirstOrDefaultAsync(element => element.Tokens.Any(t => t.Id.Equals(key)));
                if (authorization != null)
                {
                    authorization.Tokens.Remove(token);
                }
            }
        }

        /// <summary>
        /// Sets the creation date associated with a token.
        /// </summary>
        /// <param name="token">The token.</param>
        /// <param name="date">The creation date.</param>
        /// <param name="cancellationToken">The <see cref="CancellationToken"/> that can be used to abort the operation.</param>
        /// <returns>
        /// A <see cref="Task"/> that can be used to monitor the asynchronous operation.
        /// </returns>
        public virtual Task SetCreationDateAsync([NotNull] TToken token,
            [CanBeNull] DateTimeOffset? date, CancellationToken cancellationToken)
        {
            if (token == null)
            {
                throw new ArgumentNullException(nameof(token));
            }

            token.CreationDate = date;

            return Task.CompletedTask;
        }

        /// <summary>
        /// Sets the expiration date associated with a token.
        /// </summary>
        /// <param name="token">The token.</param>
        /// <param name="date">The expiration date.</param>
        /// <param name="cancellationToken">The <see cref="CancellationToken"/> that can be used to abort the operation.</param>
        /// <returns>
        /// A <see cref="Task"/> that can be used to monitor the asynchronous operation.
        /// </returns>
        public virtual Task SetExpirationDateAsync([NotNull] TToken token,
            [CanBeNull] DateTimeOffset? date, CancellationToken cancellationToken)
        {
            if (token == null)
            {
                throw new ArgumentNullException(nameof(token));
            }

            token.ExpirationDate = date;

            return Task.CompletedTask;
        }

        /// <summary>
        /// Sets the payload associated with a token.
        /// </summary>
        /// <param name="token">The token.</param>
        /// <param name="payload">The payload associated with the token.</param>
        /// <param name="cancellationToken">The <see cref="CancellationToken"/> that can be used to abort the operation.</param>
        /// <returns>
        /// A <see cref="Task"/> that can be used to monitor the asynchronous operation.
        /// </returns>
        public virtual Task SetPayloadAsync([NotNull] TToken token, [CanBeNull] string payload, CancellationToken cancellationToken)
        {
            if (token == null)
            {
                throw new ArgumentNullException(nameof(token));
            }

            token.Payload = payload;

            return Task.CompletedTask;
        }

        /// <summary>
        /// Sets the additional properties associated with a token.
        /// </summary>
        /// <param name="token">The token.</param>
        /// <param name="properties">The additional properties associated with the token.</param>
        /// <param name="cancellationToken">The <see cref="CancellationToken"/> that can be used to abort the operation.</param>
        /// <returns>
        /// A <see cref="Task"/> that can be used to monitor the asynchronous operation.
        /// </returns>
        public virtual Task SetPropertiesAsync([NotNull] TToken token, [CanBeNull] JObject properties, CancellationToken cancellationToken)
        {
            if (token == null)
            {
                throw new ArgumentNullException(nameof(token));
            }

            if (properties == null)
            {
                token.Properties = null;

                return Task.CompletedTask;
            }

            token.Properties = properties.ToString(Formatting.None);

            return Task.CompletedTask;
        }

        /// <summary>
        /// Sets the reference identifier associated with a token.
        /// Note: depending on the manager used to create the token,
        /// the reference identifier may be hashed for security reasons.
        /// </summary>
        /// <param name="token">The token.</param>
        /// <param name="identifier">The reference identifier associated with the token.</param>
        /// <param name="cancellationToken">The <see cref="CancellationToken"/> that can be used to abort the operation.</param>
        /// <returns>
        /// A <see cref="Task"/> that can be used to monitor the asynchronous operation.
        /// </returns>
        public virtual Task SetReferenceIdAsync([NotNull] TToken token, [CanBeNull] string identifier, CancellationToken cancellationToken)
        {
            if (token == null)
            {
                throw new ArgumentNullException(nameof(token));
            }

            token.ReferenceId = identifier;

            return Task.CompletedTask;
        }

        /// <summary>
        /// Sets the status associated with a token.
        /// </summary>
        /// <param name="token">The token.</param>
        /// <param name="status">The status associated with the authorization.</param>
        /// <param name="cancellationToken">The <see cref="CancellationToken"/> that can be used to abort the operation.</param>
        /// <returns>
        /// A <see cref="Task"/> that can be used to monitor the asynchronous operation.
        /// </returns>
        public virtual Task SetStatusAsync([NotNull] TToken token, [CanBeNull] string status, CancellationToken cancellationToken)
        {
            if (token == null)
            {
                throw new ArgumentNullException(nameof(token));
            }

            if (string.IsNullOrEmpty(status))
            {
                throw new ArgumentException("The status cannot be null or empty.", nameof(status));
            }

            token.Status = status;

            return Task.CompletedTask;
        }

        /// <summary>
        /// Sets the subject associated with a token.
        /// </summary>
        /// <param name="token">The token.</param>
        /// <param name="subject">The subject associated with the token.</param>
        /// <param name="cancellationToken">The <see cref="CancellationToken"/> that can be used to abort the operation.</param>
        /// <returns>
        /// A <see cref="Task"/> that can be used to monitor the asynchronous operation.
        /// </returns>
        public virtual Task SetSubjectAsync([NotNull] TToken token, [CanBeNull] string subject, CancellationToken cancellationToken)
        {
            if (token == null)
            {
                throw new ArgumentNullException(nameof(token));
            }

            if (string.IsNullOrEmpty(subject))
            {
                throw new ArgumentException("The subject cannot be null or empty.", nameof(subject));
            }

            token.Subject = subject;

            return Task.CompletedTask;
        }

        /// <summary>
        /// Sets the token type associated with a token.
        /// </summary>
        /// <param name="token">The token.</param>
        /// <param name="type">The token type associated with the token.</param>
        /// <param name="cancellationToken">The <see cref="CancellationToken"/> that can be used to abort the operation.</param>
        /// <returns>
        /// A <see cref="Task"/> that can be used to monitor the asynchronous operation.
        /// </returns>
        public virtual Task SetTokenTypeAsync([NotNull] TToken token, [CanBeNull] string type, CancellationToken cancellationToken)
        {
            if (token == null)
            {
                throw new ArgumentNullException(nameof(token));
            }

            if (string.IsNullOrEmpty(type))
            {
                throw new ArgumentException("The token type cannot be null or empty.", nameof(type));
            }

            token.Type = type;

            return Task.CompletedTask;
        }

        /// <summary>
        /// Updates an existing token.
        /// </summary>
        /// <param name="token">The token to update.</param>
        /// <param name="cancellationToken">The <see cref="CancellationToken"/> that can be used to abort the operation.</param>
        /// <returns>
        /// A <see cref="Task"/> that can be used to monitor the asynchronous operation.
        /// </returns>
        public virtual async Task UpdateAsync([NotNull] TToken token, CancellationToken cancellationToken)
        {
            if (token == null)
            {
                throw new ArgumentNullException(nameof(token));
            }

            Context.Attach(token);

            // Generate a new concurrency token and attach it
            // to the token before persisting the changes.
            token.ConcurrencyToken = Guid.NewGuid().ToString();

            Context.Update(token);

            try
            {
                await Context.SaveChangesAsync(cancellationToken);
            }

            catch (DbUpdateConcurrencyException exception)
            {
                throw new OpenIddictException(OpenIddictConstants.Exceptions.ConcurrencyError, new StringBuilder()
                    .AppendLine("The token was concurrently updated and cannot be persisted in its current state.")
                    .Append("Reload the token from the database and retry the operation.")
                    .ToString(), exception);
            }
        }

        /// <summary>
        /// Converts the provided identifier to a strongly typed key object.
        /// </summary>
        /// <param name="identifier">The identifier to convert.</param>
        /// <returns>An instance of <typeparamref name="TKey"/> representing the provided identifier.</returns>
        public virtual TKey ConvertIdentifierFromString([CanBeNull] string identifier)
        {
            if (string.IsNullOrEmpty(identifier))
            {
                return default;
            }

            return (TKey) TypeDescriptor.GetConverter(typeof(TKey)).ConvertFromInvariantString(identifier);
        }

        /// <summary>
        /// Converts the provided identifier to its string representation.
        /// </summary>
        /// <param name="identifier">The identifier to convert.</param>
        /// <returns>A <see cref="string"/> representation of the provided identifier.</returns>
        public virtual string ConvertIdentifierToString([CanBeNull] TKey identifier)
        {
            if (Equals(identifier, default(TKey)))
            {
                return null;
            }

            return TypeDescriptor.GetConverter(typeof(TKey)).ConvertToInvariantString(identifier);
        }
    }
}<|MERGE_RESOLUTION|>--- conflicted
+++ resolved
@@ -237,7 +237,6 @@
             // this method is overriden to use an explicit join before applying the equality check.
             // See https://github.com/openiddict/openiddict-core/issues/499 for more information.
 
-<<<<<<< HEAD
             IQueryable<TToken> Query(IQueryable<TAuthorization> authorizations, IQueryable<TToken> tokens, TKey key)
                 => from token in tokens.Include(token => token.Application).Include(token => token.Authorization).AsTracking()
                    join authorization in authorizations.AsTracking() on token.Authorization.Id equals authorization.Id
@@ -246,7 +245,8 @@
 
             return ImmutableArray.CreateRange(await Query(
                 Authorizations, Tokens, ConvertIdentifierFromString(identifier)).ToListAsync(cancellationToken));
-=======
+        }
+
         /// <summary>
         /// Retrieves a token using its unique identifier.
         /// </summary>
@@ -263,20 +263,11 @@
                 throw new ArgumentException("The identifier cannot be null or empty.", nameof(identifier));
             }
 
-            var query = Cache.GetOrCreate("a311088f-3b26-4ca7-bbe5-6194d3375777", entry =>
-            {
-                entry.SetPriority(CacheItemPriority.NeverRemove);
-
-                return EF.CompileAsyncQuery((TContext context, TKey key) =>
-                    (from token in context.Set<TToken>()
-                        .Include(token => token.Application)
-                        .Include(token => token.Authorization)
-                        .AsTracking()
-                     where token.Id.Equals(key)
-                     select token).FirstOrDefault());
-            });
-
-            return query(Context, ConvertIdentifierFromString(identifier));
+            var key = ConvertIdentifierFromString(identifier);
+
+            return (from token in Tokens.Include(token => token.Application).Include(token => token.Authorization)
+                    where token.Id.Equals(key)
+                    select token).FirstOrDefaultAsync(cancellationToken);
         }
 
         /// <summary>
@@ -296,20 +287,9 @@
                 throw new ArgumentException("The identifier cannot be null or empty.", nameof(identifier));
             }
 
-            var query = Cache.GetOrCreate("26fd749d-9198-466a-b78e-afbc1b4d89d3", entry =>
-            {
-                entry.SetPriority(CacheItemPriority.NeverRemove);
-
-                return EF.CompileAsyncQuery((TContext context, string id) =>
-                    (from token in context.Set<TToken>()
-                        .Include(token => token.Application)
-                        .Include(token => token.Authorization)
-                        .AsTracking()
-                     where token.ReferenceId == id
-                     select token).FirstOrDefault());
-            });
-
-            return query(Context, identifier);
+            return (from token in Tokens.Include(token => token.Application).Include(token => token.Authorization)
+                    where token.ReferenceId == identifier
+                    select token).FirstOrDefaultAsync(cancellationToken);
         }
 
         /// <summary>
@@ -328,20 +308,10 @@
                 throw new ArgumentException("The subject cannot be null or empty.", nameof(subject));
             }
 
-            var query = Cache.GetOrCreate("61a80b05-d069-4e05-b2e2-66d4bc89b492", entry =>
-            {
-                entry.SetPriority(CacheItemPriority.NeverRemove);
-
-                return EF.CompileAsyncQuery((TContext context, string principal) =>
-                    from token in context.Set<TToken>()
-                        .Include(token => token.Application)
-                        .Include(token => token.Authorization)
-                        .AsTracking()
-                    where token.Subject == principal
-                    select token);
-            });
-
-            return ImmutableArray.CreateRange(await query(Context, subject).ToListAsync(cancellationToken));
+            return ImmutableArray.CreateRange(
+                await (from token in Tokens.Include(token => token.Application).Include(token => token.Authorization)
+                       where token.Subject == subject
+                       select token).ToListAsync(cancellationToken));
         }
 
         /// <summary>
@@ -353,32 +323,30 @@
         /// A <see cref="ValueTask{TResult}"/> that can be used to monitor the asynchronous operation,
         /// whose result returns the application identifier associated with the token.
         /// </returns>
-        public virtual async ValueTask<string> GetApplicationIdAsync([NotNull] TToken token, CancellationToken cancellationToken)
-        {
-            if (token == null)
-            {
-                throw new ArgumentNullException(nameof(token));
-            }
-
-            // If the application is not attached to the token, try to load it manually.
-            if (token.Application == null)
-            {
-                var reference = Context.Entry(token).Reference(entry => entry.Application);
-                if (reference.EntityEntry.State == EntityState.Detached)
-                {
-                    return null;
-                }
-
-                await reference.LoadAsync(cancellationToken);
-            }
-
-            if (token.Application == null)
-            {
-                return null;
-            }
-
-            return ConvertIdentifierToString(token.Application.Id);
->>>>>>> 32fe4b0a
+        public virtual ValueTask<string> GetApplicationIdAsync([NotNull] TToken token, CancellationToken cancellationToken)
+        {
+            if (token == null)
+            {
+                throw new ArgumentNullException(nameof(token));
+            }
+
+            if (token.Application != null)
+            {
+                return new ValueTask<string>(ConvertIdentifierToString(token.Application.Id));
+            }
+
+            async Task<string> RetrieveApplicationIdAsync()
+            {
+                IQueryable<TKey> Query(IQueryable<TToken> tokens, TKey key)
+                    => from element in tokens
+                       where element.Id.Equals(key) &&
+                             element.Application != null
+                       select element.Application.Id;
+
+                return ConvertIdentifierToString(await GetAsync((tokens, key) => Query(tokens, key), token.Id, cancellationToken));
+            }
+
+            return new ValueTask<string>(RetrieveApplicationIdAsync());
         }
 
         /// <summary>
@@ -409,8 +377,6 @@
         }
 
         /// <summary>
-<<<<<<< HEAD
-=======
         /// Retrieves the optional authorization identifier associated with a token.
         /// </summary>
         /// <param name="token">The token.</param>
@@ -419,31 +385,30 @@
         /// A <see cref="ValueTask{TResult}"/> that can be used to monitor the asynchronous operation,
         /// whose result returns the authorization identifier associated with the token.
         /// </returns>
-        public virtual async ValueTask<string> GetAuthorizationIdAsync([NotNull] TToken token, CancellationToken cancellationToken)
-        {
-            if (token == null)
-            {
-                throw new ArgumentNullException(nameof(token));
-            }
-
-            // If the authorization is not attached to the token, try to load it manually.
-            if (token.Authorization == null)
-            {
-                var reference = Context.Entry(token).Reference(entry => entry.Authorization);
-                if (reference.EntityEntry.State == EntityState.Detached)
-                {
-                    return null;
-                }
-
-                await reference.LoadAsync(cancellationToken);
-            }
-
-            if (token.Authorization == null)
-            {
-                return null;
-            }
-
-            return ConvertIdentifierToString(token.Authorization.Id);
+        public virtual ValueTask<string> GetAuthorizationIdAsync([NotNull] TToken token, CancellationToken cancellationToken)
+        {
+            if (token == null)
+            {
+                throw new ArgumentNullException(nameof(token));
+            }
+
+            if (token.Authorization != null)
+            {
+                return new ValueTask<string>(ConvertIdentifierToString(token.Authorization.Id));
+            }
+
+            async Task<string> RetrieveAuthorizationIdAsync()
+            {
+                IQueryable<TKey> Query(IQueryable<TToken> tokens, TKey key)
+                    => from element in tokens
+                       where element.Id.Equals(key) &&
+                             element.Authorization != null
+                       select element.Authorization.Id;
+
+                return ConvertIdentifierToString(await GetAsync((tokens, key) => Query(tokens, key), token.Id, cancellationToken));
+            }
+
+            return new ValueTask<string>(RetrieveAuthorizationIdAsync());
         }
 
         /// <summary>
@@ -667,7 +632,6 @@
         }
 
         /// <summary>
->>>>>>> 32fe4b0a
         /// Executes the specified query and returns all the corresponding elements.
         /// </summary>
         /// <typeparam name="TState">The state type.</typeparam>
@@ -890,7 +854,7 @@
 
             token.CreationDate = date;
 
-            return Task.CompletedTask;
+            return Task.FromResult(0);
         }
 
         /// <summary>
@@ -912,7 +876,7 @@
 
             token.ExpirationDate = date;
 
-            return Task.CompletedTask;
+            return Task.FromResult(0);
         }
 
         /// <summary>
@@ -933,7 +897,7 @@
 
             token.Payload = payload;
 
-            return Task.CompletedTask;
+            return Task.FromResult(0);
         }
 
         /// <summary>
@@ -956,12 +920,12 @@
             {
                 token.Properties = null;
 
-                return Task.CompletedTask;
+                return Task.FromResult(0);
             }
 
             token.Properties = properties.ToString(Formatting.None);
 
-            return Task.CompletedTask;
+            return Task.FromResult(0);
         }
 
         /// <summary>
@@ -984,7 +948,7 @@
 
             token.ReferenceId = identifier;
 
-            return Task.CompletedTask;
+            return Task.FromResult(0);
         }
 
         /// <summary>
@@ -1010,7 +974,7 @@
 
             token.Status = status;
 
-            return Task.CompletedTask;
+            return Task.FromResult(0);
         }
 
         /// <summary>
@@ -1036,7 +1000,7 @@
 
             token.Subject = subject;
 
-            return Task.CompletedTask;
+            return Task.FromResult(0);
         }
 
         /// <summary>
@@ -1062,7 +1026,7 @@
 
             token.Type = type;
 
-            return Task.CompletedTask;
+            return Task.FromResult(0);
         }
 
         /// <summary>
