﻿/*
 * Licensed under the Apache License, Version 2.0 (http://www.apache.org/licenses/LICENSE-2.0)
 * See https://github.com/openiddict/openiddict-core for more information concerning
 * the license and the contributors participating to this project.
 */

using System;
using System.Collections.Generic;
using System.Collections.Immutable;
using System.Diagnostics;
using System.Threading.Tasks;
using AspNet.Security.OpenIdConnect.Extensions;
using AspNet.Security.OpenIdConnect.Primitives;
using AspNet.Security.OpenIdConnect.Server;
using JetBrains.Annotations;
using Microsoft.Extensions.DependencyInjection;
using Microsoft.Extensions.Logging;
using OpenIddict.Abstractions;

namespace OpenIddict.Server.Internal
{
    /// <summary>
    /// Provides the logic necessary to extract, validate and handle OpenID Connect requests.
    /// Note: this API supports the OpenIddict infrastructure and is not intended to be used
    /// directly from your code. This API may change or be removed in future minor releases.
    /// </summary>
    public sealed partial class OpenIddictServerProvider : OpenIdConnectServerProvider
    {
        public override Task ExtractTokenRequest([NotNull] ExtractTokenRequestContext context)
<<<<<<< HEAD
            => GetEventService(context.HttpContext.RequestServices)
                .PublishAsync(new OpenIddictServerEvents.ExtractTokenRequest(context));
=======
            => _eventDispatcher.DispatchAsync(new OpenIddictServerEvents.ExtractTokenRequest(context));
>>>>>>> 2bbd153f

        public override async Task ValidateTokenRequest([NotNull] ValidateTokenRequestContext context)
        {
            var options = (OpenIddictServerOptions) context.Options;

            var logger = GetLogger(context.HttpContext.RequestServices);
            var applicationManager = GetApplicationManager(context.HttpContext.RequestServices);
            var scopeManager = GetScopeManager(context.HttpContext.RequestServices);

            // Reject token requests that don't specify a supported grant type.
            if (!options.GrantTypes.Contains(context.Request.GrantType))
            {
                logger.LogError("The token request was rejected because the '{GrantType}' " +
                                "grant type is not supported.", context.Request.GrantType);

                context.Reject(
                    error: OpenIddictConstants.Errors.UnsupportedGrantType,
                    description: "The specified 'grant_type' parameter is not supported.");

                return;
            }

            // Reject token requests that specify scope=offline_access if the refresh token flow is not enabled.
            if (context.Request.HasScope(OpenIddictConstants.Scopes.OfflineAccess) &&
               !options.GrantTypes.Contains(OpenIddictConstants.GrantTypes.RefreshToken))
            {
                context.Reject(
                    error: OpenIddictConstants.Errors.InvalidRequest,
                    description: "The 'offline_access' scope is not allowed.");

                return;
            }

            // Optimization: the OpenID Connect server middleware automatically rejects grant_type=authorization_code
            // requests missing the redirect_uri parameter if one was specified in the initial authorization request.
            // Since OpenIddict doesn't allow redirect_uri-less authorization requests, an earlier check can be made here,
            // which saves the OpenID Connect server middleware from having to deserialize the authorization code ticket.
            // See http://openid.net/specs/openid-connect-core-1_0.html#TokenRequestValidation for more information.
            if (context.Request.IsAuthorizationCodeGrantType() && string.IsNullOrEmpty(context.Request.RedirectUri))
            {
                context.Reject(
                    error: OpenIddictConstants.Errors.InvalidRequest,
                    description: "The mandatory 'redirect_uri' parameter is missing.");

                return;
            }

            // Note: the OpenID Connect server middleware allows returning a refresh token with grant_type=client_credentials,
            // though it's usually not recommended by the OAuth2 specification. To encourage developers to make a new
            // grant_type=client_credentials request instead of using refresh tokens, OpenIddict uses a stricter policy
            // that rejects grant_type=client_credentials requests containing the 'offline_access' scope.
            // See https://tools.ietf.org/html/rfc6749#section-4.4.3 for more information.
            if (context.Request.IsClientCredentialsGrantType() &&
                context.Request.HasScope(OpenIddictConstants.Scopes.OfflineAccess))
            {
                context.Reject(
                    error: OpenIddictConstants.Errors.InvalidRequest,
                    description: "The 'offline_access' scope is not valid for the specified 'grant_type' parameter.");

                return;
            }

            // Validates scopes, unless scope validation was explicitly disabled.
            if (!options.DisableScopeValidation)
            {
                var scopes = new HashSet<string>(context.Request.GetScopes(), StringComparer.Ordinal);
                scopes.ExceptWith(options.Scopes);

                // If all the specified scopes are registered in the options, avoid making a database lookup.
                if (scopes.Count != 0)
                {
                    foreach (var scope in await scopeManager.FindByNamesAsync(scopes.ToImmutableArray()))
                    {
                        scopes.Remove(await scopeManager.GetNameAsync(scope));
                    }
                }

                // If at least one scope was not recognized, return an error.
                if (scopes.Count != 0)
                {
                    logger.LogError("The token request was rejected because invalid scopes were specified: {Scopes}.", scopes);

                    context.Reject(
                        error: OpenIddictConstants.Errors.InvalidScope,
                        description: "The specified 'scope' parameter is not valid.");

                    return;
                }
            }

            // Optimization: the OpenID Connect server middleware automatically rejects grant_type=client_credentials
            // requests when validation is skipped but an earlier check is made here to avoid making unnecessary
            // database roundtrips to retrieve the client application corresponding to the client_id.
            if (context.Request.IsClientCredentialsGrantType() && (string.IsNullOrEmpty(context.Request.ClientId) ||
                                                                   string.IsNullOrEmpty(context.Request.ClientSecret)))
            {
                context.Reject(
                    error: OpenIddictConstants.Errors.InvalidRequest,
                    description: "The 'client_id' and 'client_secret' parameters are " +
                                 "required when using the client credentials grant.");

                return;
            }

            // At this stage, skip client authentication if the client identifier is missing
            // or reject the token request if client identification is set as required.
            // Note: the OpenID Connect server middleware will automatically ensure that
            // the calling application cannot use an authorization code or a refresh token
            // if it's not the intended audience, even if client authentication was skipped.
            if (string.IsNullOrEmpty(context.ClientId))
            {
                // Reject the request if client identification is mandatory.
                if (!options.AcceptAnonymousClients)
                {
                    logger.LogError("The token request was rejected becaused the " +
                                    "mandatory client_id parameter was missing or empty.");

                    context.Reject(
                        error: OpenIddictConstants.Errors.InvalidRequest,
                        description: "The mandatory 'client_id' parameter is missing.");

                    return;
                }

                logger.LogDebug("The token request validation process was partially skipped " +
                                "because the 'client_id' parameter was missing or empty.");

                context.Skip();

                return;
            }

            // Retrieve the application details corresponding to the requested client_id.
            var application = await applicationManager.FindByClientIdAsync(context.ClientId);
            if (application == null)
            {
                logger.LogError("The token request was rejected because the client " +
                                "application was not found: '{ClientId}'.", context.ClientId);

                context.Reject(
                    error: OpenIddictConstants.Errors.InvalidClient,
                    description: "The specified 'client_id' parameter is invalid.");

                return;
            }

            // Reject the request if the application is not allowed to use the token endpoint.
            if (!options.IgnoreEndpointPermissions &&
                !await applicationManager.HasPermissionAsync(application, OpenIddictConstants.Permissions.Endpoints.Token))
            {
                logger.LogError("The token request was rejected because the application '{ClientId}' " +
                                "was not allowed to use the token endpoint.", context.ClientId);

                context.Reject(
                    error: OpenIddictConstants.Errors.UnauthorizedClient,
                    description: "This client application is not allowed to use the token endpoint.");

                return;
            }

            if (!options.IgnoreGrantTypePermissions)
            {
                // Reject the request if the application is not allowed to use the specified grant type.
                if (!await applicationManager.HasPermissionAsync(application,
                    OpenIddictConstants.Permissions.Prefixes.GrantType + context.Request.GrantType))
                {
                    logger.LogError("The token request was rejected because the application '{ClientId}' was not allowed to " +
                                    "use the specified grant type: {GrantType}.", context.ClientId, context.Request.GrantType);

                    context.Reject(
                        error: OpenIddictConstants.Errors.UnauthorizedClient,
                        description: "This client application is not allowed to use the specified grant type.");

                    return;
                }

                // Reject the request if the offline_access scope was request and if
                // the application is not allowed to use the refresh token grant type.
                if (context.Request.HasScope(OpenIddictConstants.Scopes.OfflineAccess) &&
                   !await applicationManager.HasPermissionAsync(application, OpenIddictConstants.Permissions.GrantTypes.RefreshToken))
                {
                    logger.LogError("The token request was rejected because the application '{ClientId}' " +
                                    "was not allowed to request the 'offline_access' scope.", context.ClientId);

                    context.Reject(
                        error: OpenIddictConstants.Errors.InvalidRequest,
                        description: "The client application is not allowed to use the 'offline_access' scope.");

                    return;
                }
            }

            // Unless permission enforcement was explicitly disabled, ensure
            // the client application is allowed to use the specified scopes.
            if (!options.IgnoreScopePermissions)
            {
                foreach (var scope in context.Request.GetScopes())
                {
                    // Avoid validating the "openid" and "offline_access" scopes as they represent protocol scopes.
                    if (string.Equals(scope, OpenIddictConstants.Scopes.OfflineAccess, StringComparison.Ordinal) ||
                        string.Equals(scope, OpenIddictConstants.Scopes.OpenId, StringComparison.Ordinal))
                    {
                        continue;
                    }

                    // Reject the request if the application is not allowed to use the iterated scope.
                    if (!await applicationManager.HasPermissionAsync(application,
                        OpenIddictConstants.Permissions.Prefixes.Scope + scope))
                    {
                        logger.LogError("The token request was rejected because the application '{ClientId}' " +
                                        "was not allowed to use the scope {Scope}.", context.ClientId, scope);

                        context.Reject(
                            error: OpenIddictConstants.Errors.InvalidRequest,
                            description: "This client application is not allowed to use the specified scope.");

                        return;
                    }
                }
            }

            if (await applicationManager.IsPublicAsync(application))
            {
                // Note: public applications are not allowed to use the client credentials grant.
                if (context.Request.IsClientCredentialsGrantType())
                {
                    logger.LogError("The token request was rejected because the public client application '{ClientId}' " +
                                    "was not allowed to use the client credentials grant.", context.Request.ClientId);

                    context.Reject(
                        error: OpenIddictConstants.Errors.UnauthorizedClient,
                        description: "The specified 'grant_type' parameter is not valid for this client application.");

                    return;
                }

                // Reject token requests containing a client_secret when the client is a public application.
                if (!string.IsNullOrEmpty(context.ClientSecret))
                {
                    logger.LogError("The token request was rejected because the public application '{ClientId}' " +
                                    "was not allowed to send a client secret.", context.ClientId);

                    context.Reject(
                        error: OpenIddictConstants.Errors.InvalidRequest,
                        description: "The 'client_secret' parameter is not valid for this client application.");

                    return;
                }

                logger.LogDebug("The token request validation process was not fully validated because " +
                                "the client '{ClientId}' was a public application.", context.ClientId);

                // If client authentication cannot be enforced, call context.Skip() to inform
                // the OpenID Connect server middleware that the caller cannot be fully trusted.
                context.Skip();

                return;
            }

            // Confidential and hybrid applications MUST authenticate
            // to protect them from impersonation attacks.
            if (string.IsNullOrEmpty(context.ClientSecret))
            {
                logger.LogError("The token request was rejected because the confidential or hybrid application " +
                                "'{ClientId}' didn't specify a client secret.", context.ClientId);

                context.Reject(
                    error: OpenIddictConstants.Errors.InvalidClient,
                    description: "The 'client_secret' parameter required for this client application is missing.");

                return;
            }

            if (!await applicationManager.ValidateClientSecretAsync(application, context.ClientSecret))
            {
                logger.LogError("The token request was rejected because the confidential or hybrid application " +
                                "'{ClientId}' didn't specify valid client credentials.", context.ClientId);

                context.Reject(
                    error: OpenIddictConstants.Errors.InvalidClient,
                    description: "The specified client credentials are invalid.");

                return;
            }

            context.Validate();

<<<<<<< HEAD
            await GetEventService(context.HttpContext.RequestServices)
                .PublishAsync(new OpenIddictServerEvents.ValidateTokenRequest(context));
=======
            await _eventDispatcher.DispatchAsync(new OpenIddictServerEvents.ValidateTokenRequest(context));
>>>>>>> 2bbd153f
        }

        public override async Task HandleTokenRequest([NotNull] HandleTokenRequestContext context)
        {
            var options = (OpenIddictServerOptions) context.Options;

            var logger = GetLogger(context.HttpContext.RequestServices);
            var authorizationManager = GetAuthorizationManager(context.HttpContext.RequestServices);
            var tokenManager = GetTokenManager(context.HttpContext.RequestServices);

            if (context.Ticket != null)
            {
                // Store the authentication ticket as a request property so it can be later retrieved, if necessary.
                context.Request.SetProperty(OpenIddictConstants.Properties.AuthenticationTicket, context.Ticket);
            }

            if (!context.Request.IsAuthorizationCodeGrantType() && !context.Request.IsRefreshTokenGrantType())
            {
                // Invoke the rest of the pipeline to allow
                // the user code to handle the token request.
                context.SkipToNextMiddleware();

<<<<<<< HEAD
                await GetEventService(context.HttpContext.RequestServices)
                    .PublishAsync(new OpenIddictServerEvents.HandleTokenRequest(context));
=======
                await _eventDispatcher.DispatchAsync(new OpenIddictServerEvents.HandleTokenRequest(context));
>>>>>>> 2bbd153f

                return;
            }

            Debug.Assert(context.Ticket != null, "The authentication ticket shouldn't be null.");

            // Unless token revocation was explicitly disabled, ensure
            // the authorization code/refresh token is still valid.
            if (!options.DisableTokenStorage)
            {
                // Extract the token identifier from the authentication ticket.
                var identifier = context.Ticket.GetInternalTokenId();
                Debug.Assert(!string.IsNullOrEmpty(identifier), "The authentication ticket should contain a token identifier.");

                // If the authorization code/refresh token is already marked as redeemed, this may indicate that
                // it was compromised. In this case, revoke the authorization and all the associated tokens. 
                // See https://tools.ietf.org/html/rfc6749#section-10.5 for more information.
                var token = await tokenManager.FindByIdAsync(identifier);
                if (token == null || await tokenManager.IsRedeemedAsync(token))
                {
                    if (token != null)
                    {
                        await TryRevokeTokenAsync(token, context.HttpContext);
                    }

                    // Try to revoke the authorization and the associated tokens.
                    // If the operation fails, the helpers will automatically log
                    // and swallow the exception to ensure that a valid error
                    // response will be returned to the client application.
                    if (!options.DisableAuthorizationStorage)
                    {
                        await TryRevokeAuthorizationAsync(context.Ticket, context.HttpContext);
                        await TryRevokeTokensAsync(context.Ticket, context.HttpContext);
                    }

                    logger.LogError("The token request was rejected because the authorization code " +
                                    "or refresh token '{Identifier}' has already been redeemed.", identifier);

                    context.Reject(
                        error: OpenIddictConstants.Errors.InvalidGrant,
                        description: context.Request.IsAuthorizationCodeGrantType() ?
                            "The specified authorization code has already been redeemed." :
                            "The specified refresh token has already been redeemed.");

                    return;
                }

                else if (!await tokenManager.IsValidAsync(token))
                {
                    logger.LogError("The token request was rejected because the authorization code " +
                                    "or refresh token '{Identifier}' was no longer valid.", identifier);

                    context.Reject(
                        error: OpenIddictConstants.Errors.InvalidGrant,
                        description: context.Request.IsAuthorizationCodeGrantType() ?
                            "The specified authorization code is no longer valid." :
                            "The specified refresh token is no longer valid.");

                    return;
                }
            }

            // Unless authorization revocation was explicitly disabled, ensure the
            // authorization associated with the code/refresh token is still valid.
            if (!options.DisableAuthorizationStorage)
            {
                // Extract the authorization identifier from the authentication ticket.
                var identifier = context.Ticket.GetInternalAuthorizationId();
                if (!string.IsNullOrEmpty(identifier))
                {
                    var authorization = await authorizationManager.FindByIdAsync(identifier);
                    if (authorization == null || !await authorizationManager.IsValidAsync(authorization))
                    {
                        logger.LogError("The token '{Identifier}' was rejected because " +
                                        "the associated authorization was no longer valid.");

                        context.Reject(
                            error: OpenIddictConstants.Errors.InvalidGrant,
                            description: context.Request.IsAuthorizationCodeGrantType() ?
                                "The authorization associated with the authorization code is no longer valid." :
                                "The authorization associated with the refresh token is no longer valid.");

                        return;
                    }
                }
            }

            // Invoke the rest of the pipeline to allow
            // the user code to handle the token request.
            context.SkipToNextMiddleware();

<<<<<<< HEAD
            await GetEventService(context.HttpContext.RequestServices)
                .PublishAsync(new OpenIddictServerEvents.HandleTokenRequest(context));
        }

        public override Task ApplyTokenResponse([NotNull] ApplyTokenResponseContext context)
            => GetEventService(context.HttpContext.RequestServices)
            .PublishAsync(new OpenIddictServerEvents.ApplyTokenResponse(context));
=======
            await _eventDispatcher.DispatchAsync(new OpenIddictServerEvents.HandleTokenRequest(context));
        }

        public override Task ApplyTokenResponse([NotNull] ApplyTokenResponseContext context)
            => _eventDispatcher.DispatchAsync(new OpenIddictServerEvents.ApplyTokenResponse(context));
>>>>>>> 2bbd153f
    }
}<|MERGE_RESOLUTION|>--- conflicted
+++ resolved
@@ -27,12 +27,8 @@
     public sealed partial class OpenIddictServerProvider : OpenIdConnectServerProvider
     {
         public override Task ExtractTokenRequest([NotNull] ExtractTokenRequestContext context)
-<<<<<<< HEAD
-            => GetEventService(context.HttpContext.RequestServices)
-                .PublishAsync(new OpenIddictServerEvents.ExtractTokenRequest(context));
-=======
-            => _eventDispatcher.DispatchAsync(new OpenIddictServerEvents.ExtractTokenRequest(context));
->>>>>>> 2bbd153f
+            => GetEventDispatcher(context.HttpContext.RequestServices)
+                .DispatchAsync(new OpenIddictServerEvents.ExtractTokenRequest(context));
 
         public override async Task ValidateTokenRequest([NotNull] ValidateTokenRequestContext context)
         {
@@ -320,12 +316,8 @@
 
             context.Validate();
 
-<<<<<<< HEAD
-            await GetEventService(context.HttpContext.RequestServices)
-                .PublishAsync(new OpenIddictServerEvents.ValidateTokenRequest(context));
-=======
-            await _eventDispatcher.DispatchAsync(new OpenIddictServerEvents.ValidateTokenRequest(context));
->>>>>>> 2bbd153f
+            await GetEventDispatcher(context.HttpContext.RequestServices)
+                .DispatchAsync(new OpenIddictServerEvents.ValidateTokenRequest(context));
         }
 
         public override async Task HandleTokenRequest([NotNull] HandleTokenRequestContext context)
@@ -348,12 +340,8 @@
                 // the user code to handle the token request.
                 context.SkipToNextMiddleware();
 
-<<<<<<< HEAD
-                await GetEventService(context.HttpContext.RequestServices)
-                    .PublishAsync(new OpenIddictServerEvents.HandleTokenRequest(context));
-=======
-                await _eventDispatcher.DispatchAsync(new OpenIddictServerEvents.HandleTokenRequest(context));
->>>>>>> 2bbd153f
+                await GetEventDispatcher(context.HttpContext.RequestServices)
+                    .DispatchAsync(new OpenIddictServerEvents.HandleTokenRequest(context));
 
                 return;
             }
@@ -445,20 +433,12 @@
             // the user code to handle the token request.
             context.SkipToNextMiddleware();
 
-<<<<<<< HEAD
-            await GetEventService(context.HttpContext.RequestServices)
-                .PublishAsync(new OpenIddictServerEvents.HandleTokenRequest(context));
+            await GetEventDispatcher(context.HttpContext.RequestServices)
+                .DispatchAsync(new OpenIddictServerEvents.HandleTokenRequest(context));
         }
 
         public override Task ApplyTokenResponse([NotNull] ApplyTokenResponseContext context)
-            => GetEventService(context.HttpContext.RequestServices)
-            .PublishAsync(new OpenIddictServerEvents.ApplyTokenResponse(context));
-=======
-            await _eventDispatcher.DispatchAsync(new OpenIddictServerEvents.HandleTokenRequest(context));
-        }
-
-        public override Task ApplyTokenResponse([NotNull] ApplyTokenResponseContext context)
-            => _eventDispatcher.DispatchAsync(new OpenIddictServerEvents.ApplyTokenResponse(context));
->>>>>>> 2bbd153f
+            => GetEventDispatcher(context.HttpContext.RequestServices)
+            .DispatchAsync(new OpenIddictServerEvents.ApplyTokenResponse(context));
     }
 }