--- conflicted
+++ resolved
@@ -221,9 +221,6 @@
                 }
             }
 
-<<<<<<< HEAD
-            if (await applicationManager.IsPublicAsync(application))
-=======
             // Unless permission enforcement was explicitly disabled, ensure
             // the client application is allowed to use the specified scopes.
             if (!options.IgnoreScopePermissions)
@@ -238,11 +235,11 @@
                     }
 
                     // Reject the request if the application is not allowed to use the iterated scope.
-                    if (!await _applicationManager.HasPermissionAsync(application,
+                    if (!await applicationManager.HasPermissionAsync(application,
                         OpenIddictConstants.Permissions.Prefixes.Scope + scope))
                     {
-                        _logger.LogError("The token request was rejected because the application '{ClientId}' " +
-                                         "was not allowed to use the scope {Scope}.", context.ClientId, scope);
+                        logger.LogError("The token request was rejected because the application '{ClientId}' " +
+                                        "was not allowed to use the scope {Scope}.", context.ClientId, scope);
 
                         context.Reject(
                             error: OpenIddictConstants.Errors.InvalidRequest,
@@ -253,8 +250,7 @@
                 }
             }
 
-            if (await _applicationManager.IsPublicAsync(application))
->>>>>>> e7c49427
+            if (await applicationManager.IsPublicAsync(application))
             {
                 // Note: public applications are not allowed to use the client credentials grant.
                 if (context.Request.IsClientCredentialsGrantType())
@@ -318,38 +314,6 @@
                 return;
             }
 
-<<<<<<< HEAD
-            // Unless permission enforcement was explicitly disabled, ensure
-            // the client application is allowed to use the specified scopes.
-            if (!options.IgnoreScopePermissions)
-            {
-                foreach (var scope in context.Request.GetScopes())
-                {
-                    // Avoid validating the "openid" and "offline_access" scopes as they represent protocol scopes.
-                    if (string.Equals(scope, OpenIddictConstants.Scopes.OfflineAccess, StringComparison.Ordinal) ||
-                        string.Equals(scope, OpenIddictConstants.Scopes.OpenId, StringComparison.Ordinal))
-                    {
-                        continue;
-                    }
-
-                    // Reject the request if the application is not allowed to use the iterated scope.
-                    if (!await applicationManager.HasPermissionAsync(application,
-                        OpenIddictConstants.Permissions.Prefixes.Scope + scope))
-                    {
-                        logger.LogError("The token request was rejected because the application '{ClientId}' " +
-                                        "was not allowed to use the scope {Scope}.", context.ClientId, scope);
-
-                        context.Reject(
-                            error: OpenIddictConstants.Errors.InvalidRequest,
-                            description: "This client application is not allowed to use the specified scope.");
-
-                        return;
-                    }
-                }
-            }
-
-=======
->>>>>>> e7c49427
             context.Validate();
 
             await GetEventService(context.HttpContext.RequestServices)
