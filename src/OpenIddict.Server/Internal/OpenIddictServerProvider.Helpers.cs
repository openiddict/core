﻿/*
 * Licensed under the Apache License, Version 2.0 (http://www.apache.org/licenses/LICENSE-2.0)
 * See https://github.com/openiddict/openiddict-core for more information concerning
 * the license and the contributors participating to this project.
 */

using System;
using System.Collections.Generic;
using System.Diagnostics;
using System.Globalization;
using System.Text;
using System.Threading.Tasks;
using AspNet.Security.OpenIdConnect.Extensions;
using AspNet.Security.OpenIdConnect.Primitives;
using AspNet.Security.OpenIdConnect.Server;
using JetBrains.Annotations;
using Microsoft.AspNetCore.Authentication;
using Microsoft.AspNetCore.Http;
using Microsoft.AspNetCore.Http.Authentication;
using Microsoft.Extensions.DependencyInjection;
using Microsoft.Extensions.Logging;
using Microsoft.IdentityModel.Tokens;
using Newtonsoft.Json.Linq;
using OpenIddict.Abstractions;

namespace OpenIddict.Server.Internal
{
    /// <summary>
    /// Provides the logic necessary to extract, validate and handle OpenID Connect requests.
    /// Note: this API supports the OpenIddict infrastructure and is not intended to be used
    /// directly from your code. This API may change or be removed in future minor releases.
    /// </summary>
    public sealed partial class OpenIddictServerProvider : OpenIdConnectServerProvider
    {
        private async Task CreateAuthorizationAsync(
            [NotNull] AuthenticationTicket ticket, [NotNull] OpenIddictServerOptions options,
            [NotNull] HttpContext context, [NotNull] OpenIdConnectRequest request)
        {
            var logger = GetLogger(context.RequestServices);
            var applicationManager = GetApplicationManager(context.RequestServices);
            var authorizationManager = GetAuthorizationManager(context.RequestServices);

            var descriptor = new OpenIddictAuthorizationDescriptor
            {
                Principal = ticket.Principal,
                Status = OpenIddictConstants.Statuses.Valid,
                Subject = ticket.Principal.GetClaim(OpenIddictConstants.Claims.Subject),
                Type = OpenIddictConstants.AuthorizationTypes.AdHoc
            };

            foreach (var property in ticket.Properties.Items)
            {
                descriptor.Properties.Add(property);
            }

            foreach (var scope in ticket.GetScopes())
            {
                descriptor.Scopes.Add(scope);
            }

            // If the client application is known, bind it to the authorization.
            if (!string.IsNullOrEmpty(request.ClientId))
            {
                var application = await applicationManager.FindByClientIdAsync(request.ClientId);
                if (application == null)
                {
                    throw new InvalidOperationException("The application entry cannot be found in the database.");
                }

                descriptor.ApplicationId = await applicationManager.GetIdAsync(application);
            }

            var authorization = await authorizationManager.CreateAsync(descriptor);
            if (authorization != null)
            {
                var identifier = await authorizationManager.GetIdAsync(authorization);

                if (string.IsNullOrEmpty(request.ClientId))
                {
                    logger.LogInformation("An ad hoc authorization was automatically created and " +
                                          "associated with an unknown application: {Identifier}.", identifier);
                }

                else
                {
                    logger.LogInformation("An ad hoc authorization was automatically created and " +
                                          "associated with the '{ClientId}' application: {Identifier}.",
                                          request.ClientId, identifier);
                }

                // Attach the unique identifier of the ad hoc authorization to the authentication ticket
                // so that it is attached to all the derived tokens, allowing batched revocations support.
                ticket.SetInternalAuthorizationId(identifier);
            }
        }

        private async Task<string> CreateTokenAsync(
            [NotNull] string type, [NotNull] AuthenticationTicket ticket,
            [NotNull] OpenIddictServerOptions options, [NotNull] HttpContext context,
            [NotNull] OpenIdConnectRequest request,
            [NotNull] ISecureDataFormat<AuthenticationTicket> format)
        {
            Debug.Assert(!(options.DisableTokenStorage && options.UseReferenceTokens),
                "Token storage cannot be disabled when using reference tokens.");

            Debug.Assert(type == OpenIdConnectConstants.TokenUsages.AccessToken ||
                         type == OpenIdConnectConstants.TokenUsages.AuthorizationCode ||
                         type == OpenIdConnectConstants.TokenUsages.RefreshToken,
                "Only authorization codes, access and refresh tokens should be created using this method.");

            var logger = GetLogger(context.RequestServices);
            var applicationManager = GetApplicationManager(context.RequestServices);
            var tokenManager = GetTokenManager(context.RequestServices);

            // When sliding expiration is disabled, the expiration date of generated refresh tokens is fixed
            // and must exactly match the expiration date of the refresh token used in the token request.
            if (request.IsTokenRequest() && request.IsRefreshTokenGrantType() &&
               !options.UseSlidingExpiration && type == OpenIdConnectConstants.TokenUsages.RefreshToken)
            {
                var properties = request.GetProperty<AuthenticationTicket>(
                    OpenIddictConstants.Properties.AuthenticationTicket)?.Properties;
                Debug.Assert(properties != null, "The authentication properties shouldn't be null.");

                ticket.Properties.ExpiresUtc = properties.ExpiresUtc;
            }

            if (options.DisableTokenStorage)
            {
                return null;
            }

            var descriptor = new OpenIddictTokenDescriptor
            {
                AuthorizationId = ticket.GetInternalAuthorizationId(),
                CreationDate = ticket.Properties.IssuedUtc,
                ExpirationDate = ticket.Properties.ExpiresUtc,
                Principal = ticket.Principal,
                Status = OpenIddictConstants.Statuses.Valid,
                Subject = ticket.Principal.GetClaim(OpenIddictConstants.Claims.Subject),
                Type = type
            };

            foreach (var property in ticket.Properties.Items)
            {
                descriptor.Properties.Add(property);
            }

            // When reference tokens are enabled or when the token is an authorization code or a
            // refresh token, remove the unnecessary properties from the authentication ticket.
            if (options.UseReferenceTokens ||
               (type == OpenIdConnectConstants.TokenUsages.AuthorizationCode ||
                type == OpenIdConnectConstants.TokenUsages.RefreshToken))
            {
                ticket.Properties.IssuedUtc = ticket.Properties.ExpiresUtc = null;
                ticket.RemoveProperty(OpenIddictConstants.Properties.InternalAuthorizationId)
                      .RemoveProperty(OpenIddictConstants.Properties.InternalTokenId);
            }

            // If reference tokens are enabled, create a new entry for
            // authorization codes, refresh tokens and access tokens.
            if (options.UseReferenceTokens)
            {
                // Note: the data format is automatically replaced at startup time to ensure
                // that encrypted tokens stored in the database cannot be considered as
                // valid tokens if the developer decides to disable reference tokens support.
                descriptor.Payload = format.Protect(ticket);

                // Generate a new crypto-secure random identifier that will be
                // substituted to the ciphertext returned by the data format.
                var bytes = new byte[256 / 8];
                options.RandomNumberGenerator.GetBytes(bytes);

                // Note: the default token manager automatically obfuscates the
                // reference identifier so it can be safely stored in the databse.
                descriptor.ReferenceId = Base64UrlEncoder.Encode(bytes);
            }

            // Otherwise, only create a token metadata entry for authorization codes and refresh tokens.
            else if (type != OpenIdConnectConstants.TokenUsages.AuthorizationCode &&
                     type != OpenIdConnectConstants.TokenUsages.RefreshToken)
            {
                return null;
            }

            // If the client application is known, associate it with the token.
            if (!string.IsNullOrEmpty(request.ClientId))
            {
                var application = await applicationManager.FindByClientIdAsync(request.ClientId);
                if (application == null)
                {
                    throw new InvalidOperationException("The application entry cannot be found in the database.");
                }

                descriptor.ApplicationId = await applicationManager.GetIdAsync(application);
            }

            // If a null value was returned by CreateAsync(), return immediately.

            // Note: the request cancellation token is deliberately not used here to ensure the caller
            // cannot prevent this operation from being executed by resetting the TCP connection.
            var token = await tokenManager.CreateAsync(descriptor);
            if (token == null)
            {
                return null;
            }

            // Throw an exception if the token identifier can't be resolved.
            var identifier = await tokenManager.GetIdAsync(token);
            if (string.IsNullOrEmpty(identifier))
            {
                throw new InvalidOperationException("The unique key associated with a refresh token cannot be null or empty.");
            }

            // Dynamically set the creation and expiration dates.
            ticket.Properties.IssuedUtc = descriptor.CreationDate;
            ticket.Properties.ExpiresUtc = descriptor.ExpirationDate;

            // Restore the token/authorization identifiers using the identifiers attached with the database entry.
            ticket.SetInternalAuthorizationId(descriptor.AuthorizationId)
                  .SetInternalTokenId(identifier);

            if (options.UseReferenceTokens)
            {
                logger.LogTrace("A new reference token was successfully generated and persisted " +
                                "in the database: {Token} ; {Claims} ; {Properties}.",
                                descriptor.ReferenceId, ticket.Principal.Claims, ticket.Properties.Items);

                return descriptor.ReferenceId;
            }

            return null;
        }

        private async Task<AuthenticationTicket> ReceiveTokenAsync(
            [NotNull] string type, [NotNull] string value,
            [NotNull] OpenIddictServerOptions options, [NotNull] HttpContext context,
            [NotNull] OpenIdConnectRequest request,
            [NotNull] ISecureDataFormat<AuthenticationTicket> format)
        {
            var logger = GetLogger(context.RequestServices);
            var tokenManager = GetTokenManager(context.RequestServices);

            Debug.Assert(!(options.DisableTokenStorage && options.UseReferenceTokens),
                "Token revocation cannot be disabled when using reference tokens.");

            Debug.Assert(type == OpenIdConnectConstants.TokenUsages.AccessToken ||
                         type == OpenIdConnectConstants.TokenUsages.AuthorizationCode ||
                         type == OpenIdConnectConstants.TokenUsages.RefreshToken,
                "Only authorization codes, access and refresh tokens should be validated using this method.");

            string identifier;
            AuthenticationTicket ticket;
            object token;

            if (options.UseReferenceTokens)
            {
                token = await tokenManager.FindByReferenceIdAsync(value);
                if (token == null)
                {
                    logger.LogInformation("The reference token corresponding to the '{Identifier}' " +
                                          "reference identifier cannot be found in the database.", value);

                    return null;
                }

                // Optimization: avoid extracting/decrypting the token payload
                // (that relies on a format specific to the token type requested)
                // if the token type associated with the token entry isn't valid.
                var usage = await tokenManager.GetTypeAsync(token);
                if (string.IsNullOrEmpty(usage))
                {
                    logger.LogWarning("The token type associated with the received token cannot be retrieved. " +
                                      "This may indicate that the token entry is corrupted.");

                    return null;
                }

                if (!string.Equals(usage, type, StringComparison.OrdinalIgnoreCase))
                {
                    logger.LogWarning("The token type '{ActualType}' associated with the database entry doesn't match " +
                                      "the expected type: {ExpectedType}.", await tokenManager.GetTypeAsync(token), type);

                    return null;
                }

                identifier = await tokenManager.GetIdAsync(token);
                if (string.IsNullOrEmpty(identifier))
                {
                    logger.LogWarning("The identifier associated with the received token cannot be retrieved. " +
                                      "This may indicate that the token entry is corrupted.");

                    return null;
                }

                // Extract the encrypted payload from the token. If it's null or empty,
                // assume the token is not a reference token and consider it as invalid.
                var payload = await tokenManager.GetPayloadAsync(token);
                if (string.IsNullOrEmpty(payload))
                {
                    logger.LogWarning("The ciphertext associated with the token '{Identifier}' cannot be retrieved. " +
                                      "This may indicate that the token is not a reference token.", identifier);

                    return null;
                }

                ticket = format.Unprotect(payload);
                if (ticket == null)
                {
                    logger.LogWarning("The ciphertext associated with the token '{Identifier}' cannot be decrypted. " +
                                      "This may indicate that the token entry is corrupted or tampered.",
                                      await tokenManager.GetIdAsync(token));

                    return null;
                }
            }

            else if (type == OpenIdConnectConstants.TokenUsages.AuthorizationCode ||
                     type == OpenIdConnectConstants.TokenUsages.RefreshToken)
            {
                ticket = format.Unprotect(value);
                if (ticket == null)
                {
                    logger.LogTrace("The received token was invalid or malformed: {Token}.", value);

                    return null;
                }

                identifier = ticket.GetInternalTokenId();
                if (string.IsNullOrEmpty(identifier))
                {
                    logger.LogWarning("The identifier associated with the received token cannot be retrieved. " +
                                      "This may indicate that the token entry is corrupted.");

                    return null;
                }

                token = await tokenManager.FindByIdAsync(identifier);
                if (token == null)
                {
                    logger.LogInformation("The token '{Identifier}' cannot be found in the database.", identifier);

                    return null;
                }
            }

            else
            {
                return null;
            }

            // Dynamically set the creation and expiration dates.
            ticket.Properties.IssuedUtc = await tokenManager.GetCreationDateAsync(token);
            ticket.Properties.ExpiresUtc = await tokenManager.GetExpirationDateAsync(token);

            // Restore the token/authorization identifiers using the identifiers attached with the database entry.
<<<<<<< HEAD
            ticket.SetProperty(OpenIddictConstants.Properties.InternalTokenId, identifier);
            ticket.SetProperty(OpenIddictConstants.Properties.InternalAuthorizationId,
                await tokenManager.GetAuthorizationIdAsync(token));
=======
            ticket.SetInternalAuthorizationId(await _tokenManager.GetAuthorizationIdAsync(token))
                  .SetInternalTokenId(identifier);
>>>>>>> 041a8384

            logger.LogTrace("The token '{Identifier}' was successfully decrypted and " +
                            "retrieved from the database: {Claims} ; {Properties}.",
                            identifier, ticket.Principal.Claims, ticket.Properties.Items);

            return ticket;
        }

        private async Task<bool> TryRevokeAuthorizationAsync([NotNull] AuthenticationTicket ticket, [NotNull] HttpContext context)
        {
            var logger = GetLogger(context.RequestServices);
            var authorizationManager = GetAuthorizationManager(context.RequestServices);

            // Note: if the authorization identifier or the authorization itself
            // cannot be found, return true as the authorization doesn't need
            // to be revoked if it doesn't exist or is already invalid.
            var identifier = ticket.GetInternalAuthorizationId();
            if (string.IsNullOrEmpty(identifier))
            {
                return true;
            }

            var authorization = await authorizationManager.FindByIdAsync(identifier);
            if (authorization == null)
            {
                return true;
            }

            try
            {
                // Note: the request cancellation token is deliberately not used here to ensure the caller
                // cannot prevent this operation from being executed by resetting the TCP connection.
                await authorizationManager.RevokeAsync(authorization);

                logger.LogInformation("The authorization '{Identifier}' was automatically revoked.", identifier);

                return true;
            }

            catch (OpenIddictExceptions.ConcurrencyException exception)
            {
                logger.LogDebug(0, exception, "A concurrency exception occurred while trying to revoke the authorization " +
                                              "associated with the token '{Identifier}'.", identifier);

                return false;
            }

            catch (Exception exception)
            {
                logger.LogWarning(0, exception, "An exception occurred while trying to revoke the authorization " +
                                                "associated with the token '{Identifier}'.", identifier);

                return false;
            }
        }

        private async Task<bool> TryRevokeTokenAsync([NotNull] object token, [NotNull] HttpContext context)
        {
            var logger = GetLogger(context.RequestServices);
            var tokenManager = GetTokenManager(context.RequestServices);

            var identifier = await tokenManager.GetIdAsync(token);
            Debug.Assert(!string.IsNullOrEmpty(identifier), "The token identifier shouldn't be null or empty.");

            try
            {
                // Note: the request cancellation token is deliberately not used here to ensure the caller
                // cannot prevent this operation from being executed by resetting the TCP connection.
                await tokenManager.RevokeAsync(token);

                logger.LogInformation("The token '{Identifier}' was automatically revoked.", identifier);

                return true;
            }

            catch (OpenIddictExceptions.ConcurrencyException exception)
            {
                logger.LogDebug(0, exception, "A concurrency exception occurred while trying to revoke the token '{Identifier}'.", identifier);

                return false;
            }

            catch (Exception exception)
            {
                logger.LogWarning(0, exception, "An exception occurred while trying to revoke the token '{Identifier}'.", identifier);

                return false;
            }
        }

        private async Task<bool> TryRevokeTokensAsync([NotNull] AuthenticationTicket ticket, [NotNull] HttpContext context)
        {
            var tokenManager = GetTokenManager(context.RequestServices);

            // Note: if the authorization identifier is null, return true as no tokens need to be revoked.
            var identifier = ticket.GetInternalAuthorizationId();
            if (string.IsNullOrEmpty(identifier))
            {
                return true;
            }

            var result = true;

            foreach (var token in await tokenManager.FindByAuthorizationIdAsync(identifier))
            {
                // Don't change the status of the token used in the token request.
<<<<<<< HEAD
                if (string.Equals(ticket.GetProperty(OpenIddictConstants.Properties.InternalTokenId),
                    await tokenManager.GetIdAsync(token), StringComparison.Ordinal))
=======
                if (string.Equals(ticket.GetInternalTokenId(),
                    await _tokenManager.GetIdAsync(token), StringComparison.Ordinal))
>>>>>>> 041a8384
                {
                    continue;
                }

                result &= await TryRevokeTokenAsync(token, context);
            }

            return result;
        }

        private async Task<bool> TryRedeemTokenAsync([NotNull] object token, [NotNull] HttpContext context)
        {
            var logger = GetLogger(context.RequestServices);
            var tokenManager = GetTokenManager(context.RequestServices);

            var identifier = await tokenManager.GetIdAsync(token);
            Debug.Assert(!string.IsNullOrEmpty(identifier), "The token identifier shouldn't be null or empty.");

            try
            {
                // Note: the request cancellation token is deliberately not used here to ensure the caller
                // cannot prevent this operation from being executed by resetting the TCP connection.
                await tokenManager.RedeemAsync(token);

                logger.LogInformation("The token '{Identifier}' was automatically marked as redeemed.", identifier);

                return true;
            }

            catch (OpenIddictExceptions.ConcurrencyException exception)
            {
                logger.LogDebug(0, exception, "A concurrency exception occurred while trying to redeem with the token '{Identifier}'.", identifier);

                return false;
            }

            catch (Exception exception)
            {
                logger.LogWarning(0, exception, "An exception occurred while trying to redeem the token '{Identifier}'.", identifier);

                return false;
            }
        }

        private async Task<bool> TryExtendRefreshTokenAsync(
            [NotNull] object token, [NotNull] AuthenticationTicket ticket,
            [NotNull] HttpContext context, [NotNull] OpenIddictServerOptions options)
        {
<<<<<<< HEAD
            var logger = GetLogger(context.RequestServices);
            var tokenManager = GetTokenManager(context.RequestServices);

            var identifier = ticket.GetProperty(OpenIddictConstants.Properties.InternalTokenId);
=======
            var identifier = ticket.GetInternalTokenId();
>>>>>>> 041a8384
            Debug.Assert(!string.IsNullOrEmpty(identifier), "The token identifier shouldn't be null or empty.");

            try
            {
                // Compute the new expiration date of the refresh token.
                var date = options.SystemClock.UtcNow + (ticket.GetRefreshTokenLifetime() ?? options.RefreshTokenLifetime);

                // Note: the request cancellation token is deliberately not used here to ensure the caller
                // cannot prevent this operation from being executed by resetting the TCP connection.
                await tokenManager.ExtendAsync(token, date);

                logger.LogInformation("The expiration date of the refresh token '{Identifier}' " +
                                      "was automatically updated: {Date}.", identifier, date);

                return true;
            }

            catch (OpenIddictExceptions.ConcurrencyException exception)
            {
                logger.LogDebug(0, exception, "A concurrency exception occurred while trying to update the " +
                                              "expiration date of the token '{Identifier}'.", identifier);

                return false;
            }

            catch (Exception exception)
            {
                logger.LogWarning(0, exception, "An exception occurred while trying to update the " +
                                                "expiration date of the token '{Identifier}'.", identifier);

                return false;
            }
        }

        private IEnumerable<Tuple<string, string, OpenIdConnectParameter>> GetParameters(
            [NotNull] HttpContext context, [NotNull] OpenIdConnectRequest request,
            [NotNull] AuthenticationProperties properties)
        {
            var logger = GetLogger(context.RequestServices);

            Debug.Assert(properties != null, "The authentication properties shouldn't be null.");

            Debug.Assert(request != null, "The request shouldn't be null.");
            Debug.Assert(request.IsAuthorizationRequest() || request.IsLogoutRequest() || request.IsTokenRequest(),
                "The request should be an authorization, logout or token request.");

            foreach (var property in properties.Items)
            {
                if (string.IsNullOrEmpty(property.Key))
                {
                    continue;
                }

                if (string.IsNullOrEmpty(property.Value))
                {
                    continue;
                }

                if (property.Key.EndsWith(OpenIddictConstants.PropertyTypes.Boolean))
                {
                    var name = property.Key.Substring(
                        startIndex: 0,
                        length: property.Key.LastIndexOf(OpenIddictConstants.PropertyTypes.Boolean));

                    bool value;

                    try
                    {
                        value = bool.Parse(property.Value);
                    }

                    catch (Exception exception)
                    {
                        logger.LogWarning(0, exception, "An error occurred while parsing the public property " +
                                                        "'{Name}' from the authentication ticket.", name);

                        continue;
                    }

                    yield return Tuple.Create(property.Key, name, new OpenIdConnectParameter(value));
                }

                else if (property.Key.EndsWith(OpenIddictConstants.PropertyTypes.Integer))
                {
                    var name = property.Key.Substring(
                        startIndex: 0,
                        length: property.Key.LastIndexOf(OpenIddictConstants.PropertyTypes.Integer));

                    long value;

                    try
                    {
                        value = long.Parse(property.Value, CultureInfo.InvariantCulture);
                    }

                    catch (Exception exception)
                    {
                        logger.LogWarning(0, exception, "An error occurred while parsing the public property " +
                                                        "'{Name}' from the authentication ticket.", name);

                        continue;
                    }

                    yield return Tuple.Create(property.Key, name, new OpenIdConnectParameter(value));
                }

                else if (property.Key.EndsWith(OpenIddictConstants.PropertyTypes.Json))
                {
                    var name = property.Key.Substring(
                        startIndex: 0,
                        length: property.Key.LastIndexOf(OpenIddictConstants.PropertyTypes.Json));

                    if (request.IsAuthorizationRequest() || request.IsLogoutRequest())
                    {
                        logger.LogWarning("The JSON property '{Name}' was excluded as it was not " +
                                          "compatible with the OpenID Connect response type.", name);

                        continue;
                    }

                    JToken value;

                    try
                    {
                        value = JToken.Parse(property.Value);
                    }

                    catch (Exception exception)
                    {
                        logger.LogWarning(0, exception, "An error occurred while deserializing the public JSON " +
                                                        "property '{Name}' from the authentication ticket.", name);

                        continue;
                    }

                    yield return Tuple.Create(property.Key, name, new OpenIdConnectParameter(value));
                }

                else if (property.Key.EndsWith(OpenIddictConstants.PropertyTypes.String))
                {
                    var name = property.Key.Substring(
                        startIndex: 0,
                        length: property.Key.LastIndexOf(OpenIddictConstants.PropertyTypes.String));

                    yield return Tuple.Create(property.Key, name, new OpenIdConnectParameter(property.Value));
                }

                continue;
            }
        }

        private static ILogger GetLogger(IServiceProvider provider)
            => provider.GetRequiredService<ILogger<OpenIddictServerProvider>>();

        private static IOpenIddictServerEventService GetEventService(IServiceProvider provider)
            => provider.GetRequiredService<IOpenIddictServerEventService>();

        private static IOpenIddictApplicationManager GetApplicationManager(IServiceProvider provider)
            => provider.GetService<IOpenIddictApplicationManager>() ?? throw new InvalidOperationException(new StringBuilder()
                .AppendLine("The core services must be registered when enabling the server handler.")
                .Append("To register the OpenIddict core services, use 'services.AddOpenIddict().AddCore()'.")
                .ToString());

        private static IOpenIddictAuthorizationManager GetAuthorizationManager(IServiceProvider provider)
            => provider.GetService<IOpenIddictAuthorizationManager>() ?? throw new InvalidOperationException(new StringBuilder()
                .AppendLine("The core services must be registered when enabling the server handler.")
                .Append("To register the OpenIddict core services, use 'services.AddOpenIddict().AddCore()'.")
                .ToString());

        private static IOpenIddictScopeManager GetScopeManager(IServiceProvider provider)
            => provider.GetService<IOpenIddictScopeManager>() ?? throw new InvalidOperationException(new StringBuilder()
                .AppendLine("The core services must be registered when enabling the server handler.")
                .Append("To register the OpenIddict core services, use 'services.AddOpenIddict().AddCore()'.")
                .ToString());

        private static IOpenIddictTokenManager GetTokenManager(IServiceProvider provider)
            => provider.GetService<IOpenIddictTokenManager>() ?? throw new InvalidOperationException(new StringBuilder()
                .AppendLine("The core services must be registered when enabling the server handler.")
                .Append("To register the OpenIddict core services, use 'services.AddOpenIddict().AddCore()'.")
                .ToString());

    }
}<|MERGE_RESOLUTION|>--- conflicted
+++ resolved
@@ -353,14 +353,8 @@
             ticket.Properties.ExpiresUtc = await tokenManager.GetExpirationDateAsync(token);
 
             // Restore the token/authorization identifiers using the identifiers attached with the database entry.
-<<<<<<< HEAD
-            ticket.SetProperty(OpenIddictConstants.Properties.InternalTokenId, identifier);
-            ticket.SetProperty(OpenIddictConstants.Properties.InternalAuthorizationId,
-                await tokenManager.GetAuthorizationIdAsync(token));
-=======
-            ticket.SetInternalAuthorizationId(await _tokenManager.GetAuthorizationIdAsync(token))
+            ticket.SetInternalAuthorizationId(await tokenManager.GetAuthorizationIdAsync(token))
                   .SetInternalTokenId(identifier);
->>>>>>> 041a8384
 
             logger.LogTrace("The token '{Identifier}' was successfully decrypted and " +
                             "retrieved from the database: {Claims} ; {Properties}.",
@@ -467,13 +461,8 @@
             foreach (var token in await tokenManager.FindByAuthorizationIdAsync(identifier))
             {
                 // Don't change the status of the token used in the token request.
-<<<<<<< HEAD
-                if (string.Equals(ticket.GetProperty(OpenIddictConstants.Properties.InternalTokenId),
+                if (string.Equals(ticket.GetInternalTokenId(),
                     await tokenManager.GetIdAsync(token), StringComparison.Ordinal))
-=======
-                if (string.Equals(ticket.GetInternalTokenId(),
-                    await _tokenManager.GetIdAsync(token), StringComparison.Ordinal))
->>>>>>> 041a8384
                 {
                     continue;
                 }
@@ -522,14 +511,10 @@
             [NotNull] object token, [NotNull] AuthenticationTicket ticket,
             [NotNull] HttpContext context, [NotNull] OpenIddictServerOptions options)
         {
-<<<<<<< HEAD
             var logger = GetLogger(context.RequestServices);
             var tokenManager = GetTokenManager(context.RequestServices);
 
-            var identifier = ticket.GetProperty(OpenIddictConstants.Properties.InternalTokenId);
-=======
             var identifier = ticket.GetInternalTokenId();
->>>>>>> 041a8384
             Debug.Assert(!string.IsNullOrEmpty(identifier), "The token identifier shouldn't be null or empty.");
 
             try
