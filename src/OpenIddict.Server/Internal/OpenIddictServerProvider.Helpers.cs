--- conflicted
+++ resolved
@@ -517,14 +517,9 @@
             }
         }
 
-<<<<<<< HEAD
-        private async Task<bool> TryExtendTokenAsync(
+        private async Task<bool> TryExtendRefreshTokenAsync(
             [NotNull] object token, [NotNull] AuthenticationTicket ticket,
             [NotNull] HttpContext context, [NotNull] OpenIddictServerOptions options)
-=======
-        private async Task<bool> TryExtendRefreshTokenAsync(
-            [NotNull] object token, [NotNull] AuthenticationTicket ticket, [NotNull] OpenIddictServerOptions options)
->>>>>>> 3eebdb21
         {
             var logger = GetLogger(context.RequestServices);
             var tokenManager = GetTokenManager(context.RequestServices);
@@ -535,35 +530,14 @@
             try
             {
                 // Compute the new expiration date of the refresh token.
-                var lifetime = ticket.GetRefreshTokenLifetime() ?? options.RefreshTokenLifetime;
-                if (lifetime != null)
-                {
-                    // Note: the request cancellation token is deliberately not used here to ensure the caller
-                    // cannot prevent this operation from being executed by resetting the TCP connection.
-                    var date = options.SystemClock.UtcNow + lifetime;
-                    await _tokenManager.ExtendAsync(token, date);
-
-<<<<<<< HEAD
+                var date = options.SystemClock.UtcNow + (ticket.GetRefreshTokenLifetime() ?? options.RefreshTokenLifetime);
+
                 // Note: the request cancellation token is deliberately not used here to ensure the caller
                 // cannot prevent this operation from being executed by resetting the TCP connection.
                 await tokenManager.ExtendAsync(token, date);
 
                 logger.LogInformation("The expiration date of the refresh token '{Identifier}' " +
                                       "was automatically updated: {Date}.", identifier, date);
-=======
-                    _logger.LogInformation("The expiration date of the refresh token '{Identifier}' " +
-                                           "was automatically updated: {Date}.", identifier, date);
-                }
-
-                else
-                {
-                    // Note: the request cancellation token is deliberately not used here to ensure the caller
-                    // cannot prevent this operation from being executed by resetting the TCP connection.
-                    await _tokenManager.ExtendAsync(token, date: null);
-
-                    _logger.LogInformation("The expiration date of the refresh token '{Identifier}' was removed.", identifier);
-                }
->>>>>>> 3eebdb21
 
                 return true;
             }
