--- conflicted
+++ resolved
@@ -158,13 +158,8 @@
             if (!options.DisableAuthorizationStorage &&
                  context.Ticket.HasProperty(OpenIddictConstants.Properties.InternalAuthorizationId))
             {
-<<<<<<< HEAD
                 var authorization = await authorizationManager.FindByIdAsync(
-                    context.Ticket.GetProperty(OpenIddictConstants.Properties.AuthorizationId));
-=======
-                var authorization = await _authorizationManager.FindByIdAsync(
                     context.Ticket.GetProperty(OpenIddictConstants.Properties.InternalAuthorizationId));
->>>>>>> 62ea1176
 
                 if (authorization == null || !await authorizationManager.IsValidAsync(authorization))
                 {
