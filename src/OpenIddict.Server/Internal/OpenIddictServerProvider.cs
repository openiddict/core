﻿/*
 * Licensed under the Apache License, Version 2.0 (http://www.apache.org/licenses/LICENSE-2.0)
 * See https://github.com/openiddict/openiddict-core for more information concerning
 * the license and the contributors participating to this project.
 */

using System.ComponentModel;
using System.Diagnostics;
using System.Linq;
using System.Threading.Tasks;
using AspNet.Security.OpenIdConnect.Extensions;
using AspNet.Security.OpenIdConnect.Primitives;
using AspNet.Security.OpenIdConnect.Server;
using JetBrains.Annotations;
using Microsoft.AspNetCore.Authentication;
using OpenIddict.Abstractions;

namespace OpenIddict.Server
{
    [EditorBrowsable(EditorBrowsableState.Never)]
    public partial class OpenIddictServerProvider : OpenIdConnectServerProvider
    {
<<<<<<< HEAD
=======
        private readonly ILogger _logger;
        private readonly IOpenIddictServerEventService _eventService;
        private readonly IOpenIddictApplicationManager _applicationManager;
        private readonly IOpenIddictAuthorizationManager _authorizationManager;
        private readonly IOpenIddictScopeManager _scopeManager;
        private readonly IOpenIddictTokenManager _tokenManager;

        public OpenIddictServerProvider(
            [NotNull] ILogger<OpenIddictServerProvider> logger,
            [NotNull] IOpenIddictServerEventService eventService,
            [NotNull] IOpenIddictApplicationManager applicationManager,
            [NotNull] IOpenIddictAuthorizationManager authorizationManager,
            [NotNull] IOpenIddictScopeManager scopeManager,
            [NotNull] IOpenIddictTokenManager tokenManager)
        {
            _logger = logger;
            _eventService = eventService;
            _applicationManager = applicationManager;
            _authorizationManager = authorizationManager;
            _scopeManager = scopeManager;
            _tokenManager = tokenManager;
        }

        public override Task MatchEndpoint([NotNull] MatchEndpointContext context)
            => _eventService.PublishAsync(new OpenIddictServerEvents.MatchEndpoint(context));

>>>>>>> 5c40217d
        public override Task ProcessChallengeResponse([NotNull] ProcessChallengeResponseContext context)
        {
            Debug.Assert(context.Request.IsAuthorizationRequest() ||
                         context.Request.IsTokenRequest(),
                "The request should be an authorization or token request.");

            // Add the custom properties that are marked as public
            // as authorization or token response properties.
            var parameters = GetParameters(context.HttpContext, context.Request, context.Properties);
            foreach (var parameter in parameters)
            {
                context.Response.AddParameter(parameter.Item2, parameter.Item3);
            }

            return _eventService.PublishAsync(new OpenIddictServerEvents.ProcessChallengeResponse(context));
        }

        public override async Task ProcessSigninResponse([NotNull] ProcessSigninResponseContext context)
        {
            var options = (OpenIddictServerOptions) context.Options;

            Debug.Assert(context.Request.IsAuthorizationRequest() ||
                         context.Request.IsTokenRequest(),
                "The request should be an authorization or token request.");

            if (context.Request.IsTokenRequest() && (context.Request.IsAuthorizationCodeGrantType() ||
                                                     context.Request.IsRefreshTokenGrantType()))
            {
                // Note: when handling a grant_type=authorization_code or refresh_token request,
                // the OpenID Connect server middleware allows creating authentication tickets
                // that are completely disconnected from the original code or refresh token ticket.
                // This scenario is deliberately not supported in OpenIddict and all the tickets
                // must be linked. To ensure the properties are flowed from the authorization code
                // or the refresh token to the new ticket, they are manually restored if necessary.
                if (!context.Ticket.Properties.HasProperty(OpenIdConnectConstants.Properties.TokenId))
                {
                    // Retrieve the original authentication ticket from the request properties.
                    var ticket = context.Request.GetProperty<AuthenticationTicket>(
                        OpenIddictConstants.Properties.AuthenticationTicket);
                    Debug.Assert(ticket != null, "The authentication ticket shouldn't be null.");

                    foreach (var property in ticket.Properties.Items)
                    {
                        // Don't override the properties that have been
                        // manually set on the new authentication ticket.
                        if (context.Ticket.HasProperty(property.Key))
                        {
                            continue;
                        }

                        context.Ticket.AddProperty(property.Key, property.Value);
                    }

                    // Always include the "openid" scope when the developer doesn't explicitly call SetScopes.
                    // Note: the application is allowed to specify a different "scopes": in this case,
                    // don't replace the "scopes" property stored in the authentication ticket.
                    if (context.Request.HasScope(OpenIdConnectConstants.Scopes.OpenId) && !context.Ticket.HasScope())
                    {
                        context.Ticket.SetScopes(OpenIdConnectConstants.Scopes.OpenId);
                    }

                    context.IncludeIdentityToken = context.Ticket.HasScope(OpenIdConnectConstants.Scopes.OpenId);
                }

                context.IncludeRefreshToken = context.Ticket.HasScope(OpenIdConnectConstants.Scopes.OfflineAccess);

                // Always include a refresh token for grant_type=refresh_token requests if
                // rolling tokens are enabled and if the offline_access scope was specified.
                if (context.Request.IsRefreshTokenGrantType())
                {
                    context.IncludeRefreshToken &= options.UseRollingTokens;
                }

                // If token revocation was explicitly disabled, none of the following security routines apply.
                if (!options.DisableTokenStorage)
                {
                    var token = context.Request.GetProperty($"{OpenIddictConstants.Properties.Token}:{context.Ticket.GetTokenId()}");
                    Debug.Assert(token != null, "The token shouldn't be null.");

                    // If rolling tokens are enabled or if the request is a grant_type=authorization_code request,
                    // mark the authorization code or the refresh token as redeemed to prevent future reuses.
                    // If the operation fails, return an error indicating the code/token is no longer valid.
                    // See https://tools.ietf.org/html/rfc6749#section-6 for more information.
                    if (options.UseRollingTokens || context.Request.IsAuthorizationCodeGrantType())
                    {
                        if (!await TryRedeemTokenAsync(token, context.HttpContext))
                        {
                            context.Reject(
                                error: OpenIdConnectConstants.Errors.InvalidGrant,
                                description: context.Request.IsAuthorizationCodeGrantType() ?
                                    "The specified authorization code is no longer valid." :
                                    "The specified refresh token is no longer valid.");

                            return;
                        }
                    }

                    if (context.Request.IsRefreshTokenGrantType())
                    {
                        // When rolling tokens are enabled, try to revoke all the previously issued tokens
                        // associated with the authorization if the request is a refresh_token request.
                        // If the operation fails, silently ignore the error and keep processing the request:
                        // this may indicate that one of the revoked tokens was modified by a concurrent request.
                        if (options.UseRollingTokens)
                        {
                            await TryRevokeTokensAsync(context.Ticket, context.HttpContext);
                        }

                        // When rolling tokens are disabled, try to extend the expiration date
                        // of the existing token instead of returning a new refresh token
                        // with a new expiration date if sliding expiration was not disabled.
                        // If the operation fails, silently ignore the error and keep processing
                        // the request: this may indicate that a concurrent refresh token request
                        // already updated the expiration date associated with the refresh token.
                        if (!options.UseRollingTokens && options.UseSlidingExpiration)
                        {
                            await TryExtendTokenAsync(token, context.Ticket, context.HttpContext, options);
                        }
                    }
                }
            }

            // If no authorization was explicitly attached to the authentication ticket,
            // create an ad hoc authorization if an authorization code or a refresh token
            // is going to be returned to the client application as part of the response.
            if (!options.DisableAuthorizationStorage &&
                !context.Ticket.HasProperty(OpenIddictConstants.Properties.AuthorizationId) &&
                (context.IncludeAuthorizationCode || context.IncludeRefreshToken))
            {
                await CreateAuthorizationAsync(context.Ticket, options, context.HttpContext, context.Request);
            }

            // Add the custom properties that are marked as public as authorization or
            // token response properties and remove them from the authentication ticket
            // so they are not persisted in the authorization code/access/refresh token.
            // Note: make sure the foreach statement iterates on a copy of the ticket
            // as the property collection is modified when the property is removed.
            var parameters = GetParameters(context.HttpContext, context.Request, context.Ticket.Properties);
            foreach (var parameter in parameters.ToArray())
            {
                context.Response.AddParameter(parameter.Item2, parameter.Item3);
                context.Ticket.RemoveProperty(parameter.Item1);
            }

            await _eventService.PublishAsync(new OpenIddictServerEvents.ProcessSigninResponse(context));
        }

        public override Task ProcessSignoutResponse([NotNull] ProcessSignoutResponseContext context)
        {
            Debug.Assert(context.Request.IsLogoutRequest(), "The request should be a logout request.");

            // Add the custom properties that are marked as public as logout response properties.
            var parameters = GetParameters(context.HttpContext, context.Request, context.Properties);
            foreach (var parameter in parameters)
            {
                context.Response.AddParameter(parameter.Item2, parameter.Item3);
            }

            return _eventService.PublishAsync(new OpenIddictServerEvents.ProcessSignoutResponse(context));
        }
    }
}<|MERGE_RESOLUTION|>--- conflicted
+++ resolved
@@ -20,35 +20,10 @@
     [EditorBrowsable(EditorBrowsableState.Never)]
     public partial class OpenIddictServerProvider : OpenIdConnectServerProvider
     {
-<<<<<<< HEAD
-=======
-        private readonly ILogger _logger;
-        private readonly IOpenIddictServerEventService _eventService;
-        private readonly IOpenIddictApplicationManager _applicationManager;
-        private readonly IOpenIddictAuthorizationManager _authorizationManager;
-        private readonly IOpenIddictScopeManager _scopeManager;
-        private readonly IOpenIddictTokenManager _tokenManager;
+        public override Task MatchEndpoint([NotNull] MatchEndpointContext context)
+            => GetEventService(context.HttpContext.RequestServices)
+                .PublishAsync(new OpenIddictServerEvents.MatchEndpoint(context));
 
-        public OpenIddictServerProvider(
-            [NotNull] ILogger<OpenIddictServerProvider> logger,
-            [NotNull] IOpenIddictServerEventService eventService,
-            [NotNull] IOpenIddictApplicationManager applicationManager,
-            [NotNull] IOpenIddictAuthorizationManager authorizationManager,
-            [NotNull] IOpenIddictScopeManager scopeManager,
-            [NotNull] IOpenIddictTokenManager tokenManager)
-        {
-            _logger = logger;
-            _eventService = eventService;
-            _applicationManager = applicationManager;
-            _authorizationManager = authorizationManager;
-            _scopeManager = scopeManager;
-            _tokenManager = tokenManager;
-        }
-
-        public override Task MatchEndpoint([NotNull] MatchEndpointContext context)
-            => _eventService.PublishAsync(new OpenIddictServerEvents.MatchEndpoint(context));
-
->>>>>>> 5c40217d
         public override Task ProcessChallengeResponse([NotNull] ProcessChallengeResponseContext context)
         {
             Debug.Assert(context.Request.IsAuthorizationRequest() ||
@@ -63,7 +38,8 @@
                 context.Response.AddParameter(parameter.Item2, parameter.Item3);
             }
 
-            return _eventService.PublishAsync(new OpenIddictServerEvents.ProcessChallengeResponse(context));
+            return GetEventService(context.HttpContext.RequestServices)
+                .PublishAsync(new OpenIddictServerEvents.ProcessChallengeResponse(context));
         }
 
         public override async Task ProcessSigninResponse([NotNull] ProcessSigninResponseContext context)
@@ -193,7 +169,8 @@
                 context.Ticket.RemoveProperty(parameter.Item1);
             }
 
-            await _eventService.PublishAsync(new OpenIddictServerEvents.ProcessSigninResponse(context));
+            await GetEventService(context.HttpContext.RequestServices)
+                .PublishAsync(new OpenIddictServerEvents.ProcessSigninResponse(context));
         }
 
         public override Task ProcessSignoutResponse([NotNull] ProcessSignoutResponseContext context)
@@ -207,7 +184,8 @@
                 context.Response.AddParameter(parameter.Item2, parameter.Item3);
             }
 
-            return _eventService.PublishAsync(new OpenIddictServerEvents.ProcessSignoutResponse(context));
+            return GetEventService(context.HttpContext.RequestServices)
+                .PublishAsync(new OpenIddictServerEvents.ProcessSignoutResponse(context));
         }
     }
 }