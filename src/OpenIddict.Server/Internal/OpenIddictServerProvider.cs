--- conflicted
+++ resolved
@@ -158,11 +158,7 @@
                         // already updated the expiration date associated with the refresh token.
                         if (!options.UseRollingTokens && options.UseSlidingExpiration)
                         {
-<<<<<<< HEAD
-                            await TryExtendTokenAsync(token, context.Ticket, context.HttpContext, options);
-=======
-                            await TryExtendRefreshTokenAsync(token, context.Ticket, options);
->>>>>>> 3eebdb21
+                            await TryExtendRefreshTokenAsync(token, context.Ticket, context.HttpContext, options);
                         }
                     }
                 }
