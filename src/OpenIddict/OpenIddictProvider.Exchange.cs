﻿/*
 * Licensed under the Apache License, Version 2.0 (http://www.apache.org/licenses/LICENSE-2.0)
 * See https://github.com/openiddict/openiddict-core for more information concerning
 * the license and the contributors participating to this project.
 */

using System.Diagnostics;
using System.Threading.Tasks;
using AspNet.Security.OpenIdConnect.Extensions;
using AspNet.Security.OpenIdConnect.Primitives;
using AspNet.Security.OpenIdConnect.Server;
using JetBrains.Annotations;
using Microsoft.Extensions.DependencyInjection;
using Microsoft.Extensions.Logging;
using OpenIddict.Core;

namespace OpenIddict
{
    public partial class OpenIddictProvider<TApplication, TAuthorization, TScope, TToken> : OpenIdConnectServerProvider
        where TApplication : class where TAuthorization : class where TScope : class where TToken : class
    {
        public override async Task ValidateTokenRequest([NotNull] ValidateTokenRequestContext context)
        {
            var options = (OpenIddictOptions) context.Options;

            var applications = context.HttpContext.RequestServices.GetRequiredService<OpenIddictApplicationManager<TApplication>>();
            var logger = context.HttpContext.RequestServices.GetRequiredService<ILogger<OpenIddictProvider<TApplication, TAuthorization, TScope, TToken>>>();

            // Reject token requests that don't specify a supported grant type.
            if (!options.GrantTypes.Contains(context.Request.GrantType))
            {
                logger.LogError("The token request was rejected because the '{GrantType}' " +
                                "grant type is not supported.", context.Request.GrantType);

                context.Reject(
                    error: OpenIdConnectConstants.Errors.UnsupportedGrantType,
                    description: "The specified 'grant_type' parameter is not supported.");

                return;
            }

            // Reject token requests that specify scope=offline_access if the refresh token flow is not enabled.
            if (context.Request.HasScope(OpenIdConnectConstants.Scopes.OfflineAccess) &&
               !options.GrantTypes.Contains(OpenIdConnectConstants.GrantTypes.RefreshToken))
            {
                context.Reject(
                    error: OpenIdConnectConstants.Errors.InvalidRequest,
                    description: "The 'offline_access' scope is not allowed.");

                return;
            }

            // Optimization: the OpenID Connect server middleware automatically rejects grant_type=authorization_code
            // requests missing the redirect_uri parameter if one was specified in the initial authorization request.
            // Since OpenIddict doesn't allow redirect_uri-less authorization requests, an earlier check can be made here,
            // which saves the OpenID Connect server middleware from having to deserialize the authorization code ticket.
            // See http://openid.net/specs/openid-connect-core-1_0.html#TokenRequestValidation for more information.
            if (context.Request.IsAuthorizationCodeGrantType() && string.IsNullOrEmpty(context.Request.RedirectUri))
            {
                context.Reject(
                    error: OpenIdConnectConstants.Errors.InvalidRequest,
                    description: "The mandatory 'redirect_uri' parameter is missing.");

                return;
            }

            // Note: the OpenID Connect server middleware allows returning a refresh token with grant_type=client_credentials,
            // though it's usually not recommended by the OAuth2 specification. To encourage developers to make a new
            // grant_type=client_credentials request instead of using refresh tokens, OpenIddict uses a stricter policy
            // that rejects grant_type=client_credentials requests containing the 'offline_access' scope.
            // See https://tools.ietf.org/html/rfc6749#section-4.4.3 for more information.
            if (context.Request.IsClientCredentialsGrantType() &&
                context.Request.HasScope(OpenIdConnectConstants.Scopes.OfflineAccess))
            {
                context.Reject(
                    error: OpenIdConnectConstants.Errors.InvalidRequest,
                    description: "The 'offline_access' scope is not valid for the specified 'grant_type' parameter.");

                return;
            }

            // Optimization: the OpenID Connect server middleware automatically rejects grant_type=client_credentials
            // requests when validation is skipped but an earlier check is made here to avoid making unnecessary
            // database roundtrips to retrieve the client application corresponding to the client_id.
            if (context.Request.IsClientCredentialsGrantType() && (string.IsNullOrEmpty(context.Request.ClientId) ||
                                                                   string.IsNullOrEmpty(context.Request.ClientSecret)))
            {
                context.Reject(
                    error: OpenIdConnectConstants.Errors.InvalidRequest,
                    description: "The 'client_id' and 'client_secret' parameters are " +
                                 "required when using the client credentials grant.");

                return;
            }

            // At this stage, skip client authentication if the client identifier is missing
            // or reject the token request if client identification is set as required.
            // Note: the OpenID Connect server middleware will automatically ensure that
            // the calling application cannot use an authorization code or a refresh token
            // if it's not the intended audience, even if client authentication was skipped.
            if (string.IsNullOrEmpty(context.ClientId))
            {
                // Reject the request if client identification is mandatory.
                if (options.RequireClientIdentification)
                {
                    logger.LogError("The token request was rejected becaused the " +
                                    "mandatory client_id parameter was missing or empty.");

                    context.Reject(
                        error: OpenIdConnectConstants.Errors.InvalidRequest,
                        description: "The mandatory 'client_id' parameter is missing.");

                    return;
                }

                logger.LogDebug("The token request validation process was partially skipped " +
                                "because the 'client_id' parameter was missing or empty.");

                context.Skip();

                return;
            }

            // Retrieve the application details corresponding to the requested client_id.
<<<<<<< HEAD
            var application = await applications.FindByClientIdAsync(context.ClientId, context.HttpContext.RequestAborted);
=======
            var application = await Applications.FindByClientIdAsync(context.ClientId);
>>>>>>> 611e4a52
            if (application == null)
            {
                logger.LogError("The token request was rejected because the client " +
                                "application was not found: '{ClientId}'.", context.ClientId);

                context.Reject(
                    error: OpenIdConnectConstants.Errors.InvalidClient,
                    description: "The specified 'client_id' parameter is invalid.");

                return;
            }

            // Store the application entity as a request property to make it accessible
            // from the other provider methods without having to call the store twice.
            context.Request.SetProperty($"{OpenIddictConstants.Properties.Application}:{context.ClientId}", application);

            // Reject the request if the application is not allowed to use the token endpoint.
<<<<<<< HEAD
            if (!await applications.HasPermissionAsync(application,
                OpenIddictConstants.Permissions.Endpoints.Token, context.HttpContext.RequestAborted))
=======
            if (!await Applications.HasPermissionAsync(application, OpenIddictConstants.Permissions.Endpoints.Token))
>>>>>>> 611e4a52
            {
                logger.LogError("The token request was rejected because the application '{ClientId}' " +
                                "was not allowed to use the token endpoint.", context.ClientId);

                context.Reject(
                    error: OpenIdConnectConstants.Errors.UnauthorizedClient,
                    description: "This client application is not allowed to use the token endpoint.");

                return;
            }

            // Reject the request if the application is not allowed to use the specified grant type.
<<<<<<< HEAD
            if (!await applications.HasPermissionAsync(application,
                OpenIddictConstants.Permissions.Prefixes.GrantType + context.Request.GrantType, context.HttpContext.RequestAborted))
=======
            if (!await Applications.HasPermissionAsync(application,
                OpenIddictConstants.Permissions.Prefixes.GrantType + context.Request.GrantType))
>>>>>>> 611e4a52
            {
                logger.LogError("The token request was rejected because the application '{ClientId}' was not allowed to " +
                                "use the specified grant type: {GrantType}.", context.ClientId, context.Request.GrantType);

                context.Reject(
                    error: OpenIdConnectConstants.Errors.UnauthorizedClient,
                    description: "This client application is not allowed to use the specified grant type.");

                return;
            }

<<<<<<< HEAD
            if (await applications.IsPublicAsync(application, context.HttpContext.RequestAborted))
=======
            if (await Applications.IsPublicAsync(application))
>>>>>>> 611e4a52
            {
                // Note: public applications are not allowed to use the client credentials grant.
                if (context.Request.IsClientCredentialsGrantType())
                {
                    logger.LogError("The token request was rejected because the public client application '{ClientId}' " +
                                    "was not allowed to use the client credentials grant.", context.Request.ClientId);

                    context.Reject(
                        error: OpenIdConnectConstants.Errors.UnauthorizedClient,
                        description: "The specified 'grant_type' parameter is not valid for this client application.");

                    return;
                }

                // Reject token requests containing a client_secret when the client is a public application.
                if (!string.IsNullOrEmpty(context.ClientSecret))
                {
                    logger.LogError("The token request was rejected because the public application '{ClientId}' " +
                                    "was not allowed to send a client secret.", context.ClientId);

                    context.Reject(
                        error: OpenIdConnectConstants.Errors.InvalidRequest,
                        description: "The 'client_secret' parameter is not valid for this client application.");

                    return;
                }

                logger.LogDebug("The token request validation process was not fully validated because " +
                                "the client '{ClientId}' was a public application.", context.ClientId);

                // If client authentication cannot be enforced, call context.Skip() to inform
                // the OpenID Connect server middleware that the caller cannot be fully trusted.
                context.Skip();

                return;
            }

            // Confidential and hybrid applications MUST authenticate
            // to protect them from impersonation attacks.
            if (string.IsNullOrEmpty(context.ClientSecret))
            {
                logger.LogError("The token request was rejected because the confidential or hybrid application " +
                                "'{ClientId}' didn't specify a client secret.", context.ClientId);

                context.Reject(
                    error: OpenIdConnectConstants.Errors.InvalidClient,
                    description: "The 'client_secret' parameter required for this client application is missing.");

                return;
            }

<<<<<<< HEAD
            if (!await applications.ValidateClientSecretAsync(application, context.ClientSecret, context.HttpContext.RequestAborted))
=======
            if (!await Applications.ValidateClientSecretAsync(application, context.ClientSecret))
>>>>>>> 611e4a52
            {
                logger.LogError("The token request was rejected because the confidential or hybrid application " +
                                "'{ClientId}' didn't specify valid client credentials.", context.ClientId);

                context.Reject(
                    error: OpenIdConnectConstants.Errors.InvalidClient,
                    description: "The specified client credentials are invalid.");

                return;
            }

            context.Validate();
        }

        public override async Task HandleTokenRequest([NotNull] HandleTokenRequestContext context)
        {
            var options = (OpenIddictOptions) context.Options;

            var logger = context.HttpContext.RequestServices.GetRequiredService<ILogger<OpenIddictProvider<TApplication, TAuthorization, TScope, TToken>>>();
            var tokens = context.HttpContext.RequestServices.GetRequiredService<OpenIddictTokenManager<TToken>>();

            if (context.Ticket != null)
            {
                // Store the authentication ticket as a request property so it can be later retrieved, if necessary.
                context.Request.SetProperty(OpenIddictConstants.Properties.AuthenticationTicket, context.Ticket);
            }

            if (options.DisableTokenRevocation || (!context.Request.IsAuthorizationCodeGrantType() &&
                                                   !context.Request.IsRefreshTokenGrantType()))
            {
                // Invoke the rest of the pipeline to allow
                // the user code to handle the token request.
                context.SkipToNextMiddleware();

                return;
            }

            Debug.Assert(context.Ticket != null, "The authentication ticket shouldn't be null.");

            // Extract the token identifier from the authentication ticket.
            var identifier = context.Ticket.GetTokenId();
            Debug.Assert(!string.IsNullOrEmpty(identifier), "The authentication ticket should contain a token identifier.");

            // Retrieve the authorization code/refresh token from the request properties.
            var token = context.Request.GetProperty<TToken>($"{OpenIddictConstants.Properties.Token}:{identifier}");
            Debug.Assert(token != null, "The token shouldn't be null.");

            // If the authorization code/refresh token is already marked as redeemed, this may indicate that
            // it was compromised. In this case, revoke the authorization and all the associated tokens. 
            // See https://tools.ietf.org/html/rfc6749#section-10.5 for more information.
<<<<<<< HEAD
            if (await tokens.IsRedeemedAsync(token, context.HttpContext.RequestAborted))
=======
            if (await Tokens.IsRedeemedAsync(token))
>>>>>>> 611e4a52
            {
                // Try to revoke the authorization and the associated tokens.
                // If the operation fails, the helpers will automatically log
                // and swallow the exception to ensure that a valid error
                // response will be returned to the client application.
                await TryRevokeAuthorizationAsync(context.Ticket, context.HttpContext);
                await TryRevokeTokensAsync(context.Ticket, context.HttpContext);

                logger.LogError("The token request was rejected because the authorization code " +
                                "or refresh token '{Identifier}' has already been redeemed.", identifier);

                context.Reject(
                    error: OpenIdConnectConstants.Errors.InvalidGrant,
                    description: context.Request.IsAuthorizationCodeGrantType() ?
                        "The specified authorization code has already been redeemed." :
                        "The specified refresh token has already been redeemed.");

                return;
            }

<<<<<<< HEAD
            else if (!await tokens.IsValidAsync(token, context.HttpContext.RequestAborted))
=======
            else if (!await Tokens.IsValidAsync(token))
>>>>>>> 611e4a52
            {
                logger.LogError("The token request was rejected because the authorization code " +
                                "or refresh token '{Identifier}' was no longer valid.", identifier);

                context.Reject(
                    error: OpenIdConnectConstants.Errors.InvalidGrant,
                    description: context.Request.IsAuthorizationCodeGrantType() ?
                        "The specified authorization code is no longer valid." :
                        "The specified refresh token is no longer valid.");

                return;
            }

            // Invoke the rest of the pipeline to allow
            // the user code to handle the token request.
            context.SkipToNextMiddleware();
        }
    }
}<|MERGE_RESOLUTION|>--- conflicted
+++ resolved
@@ -122,11 +122,7 @@
             }
 
             // Retrieve the application details corresponding to the requested client_id.
-<<<<<<< HEAD
-            var application = await applications.FindByClientIdAsync(context.ClientId, context.HttpContext.RequestAborted);
-=======
-            var application = await Applications.FindByClientIdAsync(context.ClientId);
->>>>>>> 611e4a52
+            var application = await applications.FindByClientIdAsync(context.ClientId);
             if (application == null)
             {
                 logger.LogError("The token request was rejected because the client " +
@@ -144,12 +140,7 @@
             context.Request.SetProperty($"{OpenIddictConstants.Properties.Application}:{context.ClientId}", application);
 
             // Reject the request if the application is not allowed to use the token endpoint.
-<<<<<<< HEAD
-            if (!await applications.HasPermissionAsync(application,
-                OpenIddictConstants.Permissions.Endpoints.Token, context.HttpContext.RequestAborted))
-=======
-            if (!await Applications.HasPermissionAsync(application, OpenIddictConstants.Permissions.Endpoints.Token))
->>>>>>> 611e4a52
+            if (!await applications.HasPermissionAsync(application, OpenIddictConstants.Permissions.Endpoints.Token))
             {
                 logger.LogError("The token request was rejected because the application '{ClientId}' " +
                                 "was not allowed to use the token endpoint.", context.ClientId);
@@ -162,13 +153,8 @@
             }
 
             // Reject the request if the application is not allowed to use the specified grant type.
-<<<<<<< HEAD
             if (!await applications.HasPermissionAsync(application,
-                OpenIddictConstants.Permissions.Prefixes.GrantType + context.Request.GrantType, context.HttpContext.RequestAborted))
-=======
-            if (!await Applications.HasPermissionAsync(application,
                 OpenIddictConstants.Permissions.Prefixes.GrantType + context.Request.GrantType))
->>>>>>> 611e4a52
             {
                 logger.LogError("The token request was rejected because the application '{ClientId}' was not allowed to " +
                                 "use the specified grant type: {GrantType}.", context.ClientId, context.Request.GrantType);
@@ -180,11 +166,7 @@
                 return;
             }
 
-<<<<<<< HEAD
-            if (await applications.IsPublicAsync(application, context.HttpContext.RequestAborted))
-=======
-            if (await Applications.IsPublicAsync(application))
->>>>>>> 611e4a52
+            if (await applications.IsPublicAsync(application))
             {
                 // Note: public applications are not allowed to use the client credentials grant.
                 if (context.Request.IsClientCredentialsGrantType())
@@ -236,11 +218,7 @@
                 return;
             }
 
-<<<<<<< HEAD
-            if (!await applications.ValidateClientSecretAsync(application, context.ClientSecret, context.HttpContext.RequestAborted))
-=======
-            if (!await Applications.ValidateClientSecretAsync(application, context.ClientSecret))
->>>>>>> 611e4a52
+            if (!await applications.ValidateClientSecretAsync(application, context.ClientSecret))
             {
                 logger.LogError("The token request was rejected because the confidential or hybrid application " +
                                 "'{ClientId}' didn't specify valid client credentials.", context.ClientId);
@@ -291,11 +269,7 @@
             // If the authorization code/refresh token is already marked as redeemed, this may indicate that
             // it was compromised. In this case, revoke the authorization and all the associated tokens. 
             // See https://tools.ietf.org/html/rfc6749#section-10.5 for more information.
-<<<<<<< HEAD
-            if (await tokens.IsRedeemedAsync(token, context.HttpContext.RequestAborted))
-=======
-            if (await Tokens.IsRedeemedAsync(token))
->>>>>>> 611e4a52
+            if (await tokens.IsRedeemedAsync(token))
             {
                 // Try to revoke the authorization and the associated tokens.
                 // If the operation fails, the helpers will automatically log
@@ -316,11 +290,7 @@
                 return;
             }
 
-<<<<<<< HEAD
-            else if (!await tokens.IsValidAsync(token, context.HttpContext.RequestAborted))
-=======
-            else if (!await Tokens.IsValidAsync(token))
->>>>>>> 611e4a52
+            else if (!await tokens.IsValidAsync(token))
             {
                 logger.LogError("The token request was rejected because the authorization code " +
                                 "or refresh token '{Identifier}' was no longer valid.", identifier);
