﻿/*
 * Licensed under the Apache License, Version 2.0 (http://www.apache.org/licenses/LICENSE-2.0)
 * See https://github.com/openiddict/openiddict-core for more information concerning
 * the license and the contributors participating to this project.
 */

using System.ComponentModel;
using System.Diagnostics;
using System.Linq;
using System.Threading.Tasks;
using AspNet.Security.OpenIdConnect.Extensions;
using AspNet.Security.OpenIdConnect.Primitives;
using AspNet.Security.OpenIdConnect.Server;
using JetBrains.Annotations;
using Microsoft.AspNetCore.Authentication;
using OpenIddict.Core;

namespace OpenIddict
{
    [EditorBrowsable(EditorBrowsableState.Never)]
    public partial class OpenIddictProvider<TApplication, TAuthorization, TScope, TToken> : OpenIdConnectServerProvider
        where TApplication : class where TAuthorization : class where TScope : class where TToken : class
    {
        public override Task ProcessChallengeResponse([NotNull] ProcessChallengeResponseContext context)
        {
            Debug.Assert(context.Request.IsAuthorizationRequest() ||
                         context.Request.IsTokenRequest(),
                "The request should be an authorization or token request.");

            // Add the custom properties that are marked as public
            // as authorization or token response properties.
            var parameters = GetParameters(context.HttpContext, context.Request, context.Properties);
            foreach (var parameter in parameters)
            {
                context.Response.AddParameter(parameter.Item2, parameter.Item3);
            }

            return Task.FromResult(0);
        }

        public override async Task ProcessSigninResponse([NotNull] ProcessSigninResponseContext context)
        {
            var options = (OpenIddictOptions) context.Options;

            Debug.Assert(context.Request.IsAuthorizationRequest() ||
                         context.Request.IsTokenRequest(),
                "The request should be an authorization or token request.");

            if (context.Request.IsTokenRequest() && (context.Request.IsAuthorizationCodeGrantType() ||
                                                     context.Request.IsRefreshTokenGrantType()))
            {
                // Note: when handling a grant_type=authorization_code or refresh_token request,
                // the OpenID Connect server middleware allows creating authentication tickets
                // that are completely disconnected from the original code or refresh token ticket.
                // This scenario is deliberately not supported in OpenIddict and all the tickets
                // must be linked. To ensure the properties are flowed from the authorization code
                // or the refresh token to the new ticket, they are manually restored if necessary.
                if (!context.Ticket.Properties.HasProperty(OpenIdConnectConstants.Properties.TokenId))
                {
                    // Retrieve the original authentication ticket from the request properties.
                    var ticket = context.Request.GetProperty<AuthenticationTicket>(
                        OpenIddictConstants.Properties.AuthenticationTicket);
                    Debug.Assert(ticket != null, "The authentication ticket shouldn't be null.");

                    foreach (var property in ticket.Properties.Items)
                    {
                        // Don't override the properties that have been
                        // manually set on the new authentication ticket.
                        if (context.Ticket.HasProperty(property.Key))
                        {
                            continue;
                        }

                        context.Ticket.AddProperty(property.Key, property.Value);
                    }

                    // Always include the "openid" scope when the developer doesn't explicitly call SetScopes.
                    // Note: the application is allowed to specify a different "scopes": in this case,
                    // don't replace the "scopes" property stored in the authentication ticket.
                    if (context.Request.HasScope(OpenIdConnectConstants.Scopes.OpenId) && !context.Ticket.HasScope())
                    {
                        context.Ticket.SetScopes(OpenIdConnectConstants.Scopes.OpenId);
                    }

                    context.IncludeIdentityToken = context.Ticket.HasScope(OpenIdConnectConstants.Scopes.OpenId);
                }

                context.IncludeRefreshToken = context.Ticket.HasScope(OpenIdConnectConstants.Scopes.OfflineAccess);

                // Always include a refresh token for grant_type=refresh_token requests if
                // rolling tokens are enabled and if the offline_access scope was specified.
                if (context.Request.IsRefreshTokenGrantType())
                {
                    context.IncludeRefreshToken &= options.UseRollingTokens;
                }

                // If token revocation was explicitly disabled,
                // none of the following security routines apply.
                if (options.DisableTokenRevocation)
                {
                    return;
                }

                var token = context.Request.GetProperty<TToken>($"{OpenIddictConstants.Properties.Token}:{context.Ticket.GetTokenId()}");
                Debug.Assert(token != null, "The token shouldn't be null.");

                // If rolling tokens are enabled or if the request is a grant_type=authorization_code request,
                // mark the authorization code or the refresh token as redeemed to prevent future reuses.
                // If the operation fails, return an error indicating the code/token is no longer valid.
                // See https://tools.ietf.org/html/rfc6749#section-6 for more information.
                if (options.UseRollingTokens || context.Request.IsAuthorizationCodeGrantType())
                {
                    if (!await TryRedeemTokenAsync(token, context.HttpContext))
                    {
                        context.Reject(
                            error: OpenIdConnectConstants.Errors.InvalidGrant,
                            description: context.Request.IsAuthorizationCodeGrantType() ?
                                "The specified authorization code is no longer valid." :
                                "The specified refresh token is no longer valid.");

                        return;
                    }
                }

                if (context.Request.IsRefreshTokenGrantType())
                {
<<<<<<< HEAD
                    // When rolling tokens are enabled, revoke all the previously issued tokens associated
                    // with the authorization if the request is a grant_type=refresh_token request.
                    // If the operation fails, return an error indicating the token is not valid.
                    if (options.UseRollingTokens && !await TryRevokeTokensAsync(context.Ticket, context.HttpContext))
=======
                    // When rolling tokens are enabled, try to revoke all the previously issued tokens
                    // associated with the authorization if the request is a refresh_token request.
                    // If the operation fails, silently ignore the error and keep processing the request:
                    // this may indicate that one of the revoked tokens was modified by a concurrent request.
                    if (options.UseRollingTokens)
>>>>>>> 5fc0f4ca
                    {
                        await TryRevokeTokensAsync(context.Ticket);
                    }

                    // When rolling tokens are disabled, try to extend the expiration date
                    // of the existing token instead of returning a new refresh token
                    // with a new expiration date if sliding expiration was not disabled.
<<<<<<< HEAD
                    // If the operation fails, return an error indicating the token is not valid.
                    if (!options.UseRollingTokens && options.UseSlidingExpiration &&
                        !await TryExtendTokenAsync(token, context.Ticket, context.HttpContext, options))
=======
                    // If the operation fails, silently ignore the error and keep processing
                    // the request: this may indicate that a concurrent refresh token request
                    // already updated the expiration date associated with the refresh token.
                    if (!options.UseRollingTokens && options.UseSlidingExpiration)
>>>>>>> 5fc0f4ca
                    {
                        await TryExtendTokenAsync(token, context.Ticket, options);
                    }
                }
            }

            // If no authorization was explicitly attached to the authentication ticket,
            // create an ad hoc authorization if an authorization code or a refresh token
            // is going to be returned to the client application as part of the response.
            if (!context.Ticket.HasProperty(OpenIddictConstants.Properties.AuthorizationId) &&
                (context.IncludeAuthorizationCode || context.IncludeRefreshToken))
            {
                await CreateAuthorizationAsync(context.Ticket, options, context.HttpContext, context.Request);
            }

            // Add the custom properties that are marked as public as authorization or
            // token response properties and remove them from the authentication ticket
            // so they are not persisted in the authorization code/access/refresh token.
            // Note: make sure the foreach statement iterates on a copy of the ticket
            // as the property collection is modified when the property is removed.
            var parameters = GetParameters(context.HttpContext, context.Request, context.Ticket.Properties);
            foreach (var parameter in parameters.ToArray())
            {
                context.Response.AddParameter(parameter.Item2, parameter.Item3);
                context.Ticket.RemoveProperty(parameter.Item1);
            }
        }

        public override Task ProcessSignoutResponse([NotNull] ProcessSignoutResponseContext context)
        {
            Debug.Assert(context.Request.IsLogoutRequest(), "The request should be a logout request.");

            // Add the custom properties that are marked as public as logout response properties.
            var parameters = GetParameters(context.HttpContext, context.Request, context.Properties);
            foreach (var parameter in parameters)
            {
                context.Response.AddParameter(parameter.Item2, parameter.Item3);
            }

            return Task.FromResult(0);
        }
    }
}<|MERGE_RESOLUTION|>--- conflicted
+++ resolved
@@ -124,37 +124,24 @@
 
                 if (context.Request.IsRefreshTokenGrantType())
                 {
-<<<<<<< HEAD
-                    // When rolling tokens are enabled, revoke all the previously issued tokens associated
-                    // with the authorization if the request is a grant_type=refresh_token request.
-                    // If the operation fails, return an error indicating the token is not valid.
-                    if (options.UseRollingTokens && !await TryRevokeTokensAsync(context.Ticket, context.HttpContext))
-=======
                     // When rolling tokens are enabled, try to revoke all the previously issued tokens
                     // associated with the authorization if the request is a refresh_token request.
                     // If the operation fails, silently ignore the error and keep processing the request:
                     // this may indicate that one of the revoked tokens was modified by a concurrent request.
                     if (options.UseRollingTokens)
->>>>>>> 5fc0f4ca
                     {
-                        await TryRevokeTokensAsync(context.Ticket);
+                        await TryRevokeTokensAsync(context.Ticket, context.HttpContext);
                     }
 
                     // When rolling tokens are disabled, try to extend the expiration date
                     // of the existing token instead of returning a new refresh token
                     // with a new expiration date if sliding expiration was not disabled.
-<<<<<<< HEAD
-                    // If the operation fails, return an error indicating the token is not valid.
-                    if (!options.UseRollingTokens && options.UseSlidingExpiration &&
-                        !await TryExtendTokenAsync(token, context.Ticket, context.HttpContext, options))
-=======
                     // If the operation fails, silently ignore the error and keep processing
                     // the request: this may indicate that a concurrent refresh token request
                     // already updated the expiration date associated with the refresh token.
                     if (!options.UseRollingTokens && options.UseSlidingExpiration)
->>>>>>> 5fc0f4ca
                     {
-                        await TryExtendTokenAsync(token, context.Ticket, options);
+                        await TryExtendTokenAsync(token, context.Ticket, context.HttpContext, options);
                     }
                 }
             }
