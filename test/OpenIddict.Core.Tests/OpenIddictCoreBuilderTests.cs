--- conflicted
+++ resolved
@@ -403,7 +403,7 @@
 
             // Assert
             var provider = services.BuildServiceProvider();
-            var options = provider.GetRequiredService<IOptionsMonitor<OpenIddictCoreOptions>>().CurrentValue;
+            var options = provider.GetRequiredService<IOptions<OpenIddictCoreOptions>>().Value;
 
             Assert.True(options.DisableAdditionalFiltering);
         }
@@ -420,7 +420,7 @@
 
             // Assert
             var provider = services.BuildServiceProvider();
-            var options = provider.GetRequiredService<IOptionsMonitor<OpenIddictCoreOptions>>().CurrentValue;
+            var options = provider.GetRequiredService<IOptions<OpenIddictCoreOptions>>().Value;
 
             Assert.True(options.DisableEntityCaching);
         }
@@ -654,7 +654,7 @@
 
             // Assert
             var provider = services.BuildServiceProvider();
-            var options = provider.GetRequiredService<IOptionsMonitor<OpenIddictCoreOptions>>().CurrentValue;
+            var options = provider.GetRequiredService<IOptions<OpenIddictCoreOptions>>().Value;
 
             Assert.Equal(42, options.EntityCacheLimit);
         }
@@ -681,13 +681,8 @@
                 IOpenIddictApplicationCache<CustomApplication> cache,
                 IOpenIddictApplicationStoreResolver resolver,
                 ILogger<OpenIddictApplicationManager<CustomApplication>> logger,
-<<<<<<< HEAD
                 IOptions<OpenIddictCoreOptions> options)
-                : base(resolver, logger, options)
-=======
-                IOptionsMonitor<OpenIddictCoreOptions> options)
                 : base(cache, resolver, logger, options)
->>>>>>> 55f35868
             {
             }
         }
@@ -699,13 +694,8 @@
                 IOpenIddictApplicationCache<TApplication> cache,
                 IOpenIddictApplicationStoreResolver resolver,
                 ILogger<OpenIddictApplicationManager<TApplication>> logger,
-<<<<<<< HEAD
                 IOptions<OpenIddictCoreOptions> options)
-                : base(resolver, logger, options)
-=======
-                IOptionsMonitor<OpenIddictCoreOptions> options)
                 : base(cache, resolver, logger, options)
->>>>>>> 55f35868
             {
             }
         }
@@ -716,13 +706,8 @@
                 IOpenIddictAuthorizationCache<CustomAuthorization> cache,
                 IOpenIddictAuthorizationStoreResolver resolver,
                 ILogger<OpenIddictAuthorizationManager<CustomAuthorization>> logger,
-<<<<<<< HEAD
                 IOptions<OpenIddictCoreOptions> options)
-                : base(resolver, logger, options)
-=======
-                IOptionsMonitor<OpenIddictCoreOptions> options)
                 : base(cache, resolver, logger, options)
->>>>>>> 55f35868
             {
             }
         }
@@ -734,13 +719,8 @@
                 IOpenIddictAuthorizationCache<TAuthorization> cache,
                 IOpenIddictAuthorizationStoreResolver resolver,
                 ILogger<OpenIddictAuthorizationManager<TAuthorization>> logger,
-<<<<<<< HEAD
                 IOptions<OpenIddictCoreOptions> options)
-                : base(resolver, logger, options)
-=======
-                IOptionsMonitor<OpenIddictCoreOptions> options)
                 : base(cache, resolver, logger, options)
->>>>>>> 55f35868
             {
             }
         }
@@ -751,13 +731,8 @@
                 IOpenIddictScopeCache<CustomScope> cache,
                 IOpenIddictScopeStoreResolver resolver,
                 ILogger<OpenIddictScopeManager<CustomScope>> logger,
-<<<<<<< HEAD
                 IOptions<OpenIddictCoreOptions> options)
-                : base(resolver, logger, options)
-=======
-                IOptionsMonitor<OpenIddictCoreOptions> options)
                 : base(cache, resolver, logger, options)
->>>>>>> 55f35868
             {
             }
         }
@@ -769,13 +744,8 @@
                 IOpenIddictScopeCache<TScope> cache,
                 IOpenIddictScopeStoreResolver resolver,
                 ILogger<OpenIddictScopeManager<TScope>> logger,
-<<<<<<< HEAD
                 IOptions<OpenIddictCoreOptions> options)
-                : base(resolver, logger, options)
-=======
-                IOptionsMonitor<OpenIddictCoreOptions> options)
                 : base(cache, resolver, logger, options)
->>>>>>> 55f35868
             {
             }
         }
@@ -786,13 +756,8 @@
                 IOpenIddictTokenCache<CustomToken> cache,
                 IOpenIddictTokenStoreResolver resolver,
                 ILogger<OpenIddictTokenManager<CustomToken>> logger,
-<<<<<<< HEAD
                 IOptions<OpenIddictCoreOptions> options)
-                : base(resolver, logger, options)
-=======
-                IOptionsMonitor<OpenIddictCoreOptions> options)
                 : base(cache, resolver, logger, options)
->>>>>>> 55f35868
             {
             }
         }
@@ -804,13 +769,8 @@
                 IOpenIddictTokenCache<TToken> cache,
                 IOpenIddictTokenStoreResolver resolver,
                 ILogger<OpenIddictTokenManager<TToken>> logger,
-<<<<<<< HEAD
                 IOptions<OpenIddictCoreOptions> options)
-                : base(resolver, logger, options)
-=======
-                IOptionsMonitor<OpenIddictCoreOptions> options)
                 : base(cache, resolver, logger, options)
->>>>>>> 55f35868
             {
             }
         }
