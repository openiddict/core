--- conflicted
+++ resolved
@@ -6,16 +6,12 @@
 
 using System.Collections.Immutable;
 using System.IO;
+using System.Net.Http;
 using System.Security.Cryptography;
 using System.Threading;
 using System.Threading.Tasks;
 using AspNet.Security.OpenIdConnect.Client;
 using AspNet.Security.OpenIdConnect.Primitives;
-<<<<<<< HEAD
-using Microsoft.AspNetCore.Builder;
-=======
-using Microsoft.AspNetCore.Http;
->>>>>>> 99cebde3
 using Microsoft.Extensions.Caching.Distributed;
 using Microsoft.Extensions.DependencyInjection;
 using Moq;
@@ -998,7 +994,7 @@
             var client = new OpenIdConnectClient(server.CreateClient());
 
             // Act
-            var response = await client.SendAsync(HttpMethods.Put, AuthorizationEndpoint, new OpenIdConnectRequest());
+            var response = await client.SendAsync(HttpMethod.Put, AuthorizationEndpoint, new OpenIdConnectRequest());
 
             // Assert
             Assert.Equal(OpenIdConnectConstants.Errors.InvalidRequest, response.Error);
